--- conflicted
+++ resolved
@@ -7,16 +7,6 @@
             <repository location="http://builds.gradle.org:8000/eclipse/update-site/mirror/releases-mars/"/>
         </location>
         <location includeAllPlatforms="false" includeConfigurePhase="true" includeMode="planner" includeSource="true" type="InstallableUnit">
-<<<<<<< HEAD
-=======
-            <unit id="com.gradleware.tooling.client" version="0.19.5.v20180904115035"/>
-            <unit id="com.gradleware.tooling.model" version="0.19.5.v20180904115035"/>
-            <unit id="com.gradleware.tooling.utils" version="0.19.5.v20180904115035"/>
-            <unit id="org.gradle.toolingapi" version="4.10.0.v20180904115035"/>
-            <repository location="jar:https://repo.gradle.org/gradle/tooling-libs-snapshots-local/com/gradleware/tooling/p2-repository/0.19.5-20180904115035/p2-repository-0.19.5-20180904115035.zip!/"/>
-        </location>
-        <location includeAllPlatforms="false" includeConfigurePhase="true" includeMode="planner" includeSource="true" type="InstallableUnit">
->>>>>>> 8f893168
             <unit id="org.jetbrains.kotlin.feature.feature.group" version="0.8.5.v20180613-0901"/>
             <repository location="http://dl.bintray.com/jetbrains/kotlin/eclipse-plugin/0.8.5"/>
         </location>
@@ -37,5 +27,4 @@
     <launcherArgs>
         <vmArgs>-XX:MaxPermSize=128M</vmArgs>
     </launcherArgs>
->>>>>>> master
 </target>