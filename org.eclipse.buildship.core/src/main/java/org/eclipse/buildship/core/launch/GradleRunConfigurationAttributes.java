/*
 * Copyright (c) 2015 the original author or authors.
 * All rights reserved. This program and the accompanying materials
 * are made available under the terms of the Eclipse Public License v1.0
 * which accompanies this distribution, and is available at
 * http://www.eclipse.org/legal/epl-v10.html
 *
 * Contributors:
 *     Etienne Studer & Donát Csikós (Gradle Inc.) - initial API and implementation and initial documentation
 */

package org.eclipse.buildship.core.launch;

import java.io.File;
import java.util.List;

import com.google.common.base.Function;
import com.google.common.base.Objects;
import com.google.common.base.Preconditions;
import com.google.common.collect.FluentIterable;
import com.google.common.collect.ImmutableList;

import com.gradleware.tooling.toolingclient.GradleDistribution;

import org.eclipse.core.runtime.CoreException;
import org.eclipse.debug.core.ILaunchConfiguration;
import org.eclipse.debug.core.ILaunchConfigurationWorkingCopy;

import org.eclipse.buildship.core.CorePlugin;
import org.eclipse.buildship.core.GradlePluginsRuntimeException;
import org.eclipse.buildship.core.util.file.FileUtils;
import org.eclipse.buildship.core.util.gradle.GradleDistributionSerializer;
import org.eclipse.buildship.core.util.variable.ExpressionUtils;

/**
 * Contains the attributes that describe a Gradle run configuration.
 */
public final class GradleRunConfigurationAttributes {

    // keys used when setting/getting attributes from an ILaunchConfiguration instance
    private static final String TASKS = "tasks";
    private static final String WORKING_DIR = "working_dir";
    private static final String GRADLE_DISTRIBUTION = "gradle_distribution";
    private static final String JAVA_HOME = "java_home";
    private static final String JVM_ARGUMENTS = "jvm_arguments";
    private static final String ARGUMENTS = "arguments";
    private static final String SHOW_EXECUTION_VIEW = "show_execution_view";
    private static final String SHOW_CONSOLE_VIEW = "show_console_view";
    private static final String OVERRIDE_WORKSPACE_SETTINGS = "override_workspace_settings";
    private static final String OFFLINE_MODE = "offline_mode";
    private static final String BUILD_SCANS_ENABLED = "build_scans_enabled";

    private final ImmutableList<String> tasks;
    private final String workingDirExpression;
    private final String gradleDistribution;
    private final String javaHomeExpression;
    private final ImmutableList<String> jvmArgumentExpressions;
    private final ImmutableList<String> argumentExpressions;
    private final boolean showExecutionView;
    private final boolean showConsoleView;
    private final boolean overrideWorkspaceSettings;
    private final boolean isOffline;
    private final boolean isBuildScansEnabled;

    public GradleRunConfigurationAttributes(List<String> tasks, String workingDirExpression, String gradleDistribution,
            String javaHomeExpression, List<String> jvmArgumentExpressions, List<String> argumentExpressions, boolean showExecutionView, boolean showConsoleView, boolean overrideWorkspaceSettings, boolean isOffline, boolean isBuildScansEnabled) {
        this.tasks = ImmutableList.copyOf(tasks);
        this.workingDirExpression = Preconditions.checkNotNull(workingDirExpression);
        this.gradleDistribution = gradleDistribution;
        this.javaHomeExpression = javaHomeExpression;
        this.jvmArgumentExpressions = ImmutableList.copyOf(jvmArgumentExpressions);
        this.argumentExpressions = ImmutableList.copyOf(argumentExpressions);
        this.showExecutionView = showExecutionView;
        this.showConsoleView = showConsoleView;
        this.overrideWorkspaceSettings = overrideWorkspaceSettings;
        this.isOffline = isOffline;
        this.isBuildScansEnabled = isBuildScansEnabled;
    }

    public ImmutableList<String> getTasks() {
        return this.tasks;
    }

    public String getWorkingDirExpression() {
        return this.workingDirExpression;
    }

    public File getWorkingDir() {
        try {
            String location = ExpressionUtils.decode(this.workingDirExpression);
            return new File(location).getAbsoluteFile();
        } catch (CoreException e) {
            throw new GradlePluginsRuntimeException(String.format("Cannot resolve working directory expression %s.", this.workingDirExpression));
        }
    }

    public GradleDistribution getGradleDistribution() {
        return this.gradleDistribution != null ? GradleDistributionSerializer.INSTANCE.deserializeFromString(this.gradleDistribution) : GradleDistribution.fromBuild();
    }

    public File getGradleUserHome() {
        return CorePlugin.configurationManager().loadWorkspaceConfiguration().getGradleUserHome();
    }

    public String getJavaHomeExpression() {
        return this.javaHomeExpression;
    }

    public File getJavaHome() {
        try {
            String location = ExpressionUtils.decode(this.javaHomeExpression);
            return FileUtils.getAbsoluteFile(location).orNull();
        } catch (CoreException e) {
            throw new GradlePluginsRuntimeException(String.format("Cannot resolve Java home directory expression %s.", this.javaHomeExpression));
        }
    }

    public ImmutableList<String> getJvmArgumentExpressions() {
        return this.jvmArgumentExpressions;
    }

    public ImmutableList<String> getJvmArguments() {
        return FluentIterable.from(this.jvmArgumentExpressions).transform(new Function<String, String>() {

            @Override
            public String apply(String input) {
                try {
                    return ExpressionUtils.decode(input);
                } catch (CoreException e) {
                    throw new GradlePluginsRuntimeException(String.format("Cannot resolve JVM argument expression %s.", input));
                }
            }
        }).toList();
    }

    public ImmutableList<String> getArgumentExpressions() {
        return this.argumentExpressions;
    }

    public ImmutableList<String> getArguments() {
        return FluentIterable.from(this.argumentExpressions).transform(new Function<String, String>() {

            @Override
            public String apply(String input) {
                try {
                    return ExpressionUtils.decode(input);
                } catch (CoreException e) {
                    throw new GradlePluginsRuntimeException(String.format("Cannot resolve argument expression %s.", input));
                }
            }
        }).toList();
    }

    public boolean isShowExecutionView() {
        return this.showExecutionView;
    }

    public boolean isShowConsoleView() {
        return this.showConsoleView;
    }

    public boolean isOverrideWorkspaceSettings() {
        return this.overrideWorkspaceSettings;
    }

    public boolean isOffline() {
        return this.isOffline;
    }

    public boolean isBuildScansEnabled() {
        return this.isBuildScansEnabled;
    }

    public boolean hasSameAttributes(ILaunchConfiguration launchConfiguration) {
        GradleRunConfigurationAttributes that = GradleRunConfigurationAttributes.from(launchConfiguration);
        return this.equals(that);
    }

    public void apply(ILaunchConfigurationWorkingCopy launchConfiguration) {
        applyTasks(this.tasks, launchConfiguration);
        applyWorkingDirExpression(this.workingDirExpression, launchConfiguration);
        applyGradleDistribution(this.gradleDistribution, launchConfiguration);
        applyJavaHomeExpression(this.javaHomeExpression, launchConfiguration);
        applyJvmArgumentExpressions(this.jvmArgumentExpressions, launchConfiguration);
        applyArgumentExpressions(this.argumentExpressions, launchConfiguration);
        applyShowExecutionView(this.showExecutionView, launchConfiguration);
        applyShowConsoleView(this.showConsoleView, launchConfiguration);
        applyOverrideWorkspaceSettings(this.overrideWorkspaceSettings, launchConfiguration);
        applyOfflineMode(this.isOffline, launchConfiguration);
        applyBuildScansEnabled(this.isBuildScansEnabled, launchConfiguration);
    }

    public static void applyTasks(List<String> tasks, ILaunchConfigurationWorkingCopy launchConfiguration) {
        launchConfiguration.setAttribute(TASKS, tasks);
    }

    public static void applyWorkingDirExpression(String workingDirExpression, ILaunchConfigurationWorkingCopy launchConfiguration) {
        launchConfiguration.setAttribute(WORKING_DIR, Preconditions.checkNotNull(workingDirExpression));
    }

    public static void applyGradleDistribution(String gradleDistribution, ILaunchConfigurationWorkingCopy launchConfiguration) {
        launchConfiguration.setAttribute(GRADLE_DISTRIBUTION, gradleDistribution);
    }

    public static void applyGradleDistribution(GradleDistribution gradleDistribution, ILaunchConfigurationWorkingCopy launchConfiguration) {
        launchConfiguration.setAttribute(GRADLE_DISTRIBUTION, Preconditions.checkNotNull(GradleDistributionSerializer.INSTANCE.serializeToString(gradleDistribution)));
    }

    public static void applyJavaHomeExpression(String javaHomeExpression, ILaunchConfigurationWorkingCopy launchConfiguration) {
        launchConfiguration.setAttribute(JAVA_HOME, javaHomeExpression);
    }

    public static void applyJvmArgumentExpressions(List<String> jvmArgumentsExpression, ILaunchConfigurationWorkingCopy launchConfiguration) {
        launchConfiguration.setAttribute(JVM_ARGUMENTS, jvmArgumentsExpression);
    }

    public static void applyArgumentExpressions(List<String> argumentsExpression, ILaunchConfigurationWorkingCopy launchConfiguration) {
        launchConfiguration.setAttribute(ARGUMENTS, argumentsExpression);
    }

    public static void applyShowExecutionView(boolean showExecutionView, ILaunchConfigurationWorkingCopy launchConfiguration) {
        launchConfiguration.setAttribute(SHOW_EXECUTION_VIEW, showExecutionView);
    }

    public static void applyShowConsoleView(boolean showConsoleView, ILaunchConfigurationWorkingCopy launchConfiguration) {
        launchConfiguration.setAttribute(SHOW_CONSOLE_VIEW, showConsoleView);
    }

    public static void applyOverrideWorkspaceSettings(boolean overrideWorkspaceSettings, ILaunchConfigurationWorkingCopy launchConfiguration) {
        launchConfiguration.setAttribute(OVERRIDE_WORKSPACE_SETTINGS, overrideWorkspaceSettings);
    }

    public static void applyOfflineMode(boolean offlineMode, ILaunchConfigurationWorkingCopy launchConfiguration) {
        launchConfiguration.setAttribute(OFFLINE_MODE, offlineMode);
    }

    public static void applyBuildScansEnabled(boolean buildScansEnabled, ILaunchConfigurationWorkingCopy launchConfiguration) {
        launchConfiguration.setAttribute(BUILD_SCANS_ENABLED, buildScansEnabled);
    }

    public static GradleRunConfigurationAttributes from(ILaunchConfiguration launchConfiguration) {
        Preconditions.checkNotNull(launchConfiguration);

        List<String> tasks = getListAttribute(TASKS, launchConfiguration);
        String workingDirExpression = getStringAttribute(WORKING_DIR, "", launchConfiguration);
<<<<<<< HEAD
        String gradleDistribution = getStringAttribute(GRADLE_DISTRIBUTION, "", launchConfiguration);
=======
        boolean useGradleDistributionFromImport = getBooleanAttribute(USE_GRADLE_DISTRIBUTION_FROM_IMPORT, false, launchConfiguration);
        String gradleDistribution = getStringAttribute(GRADLE_DISTRIBUTION, GradleDistributionSerializer.INSTANCE.serializeToString(GradleDistribution.fromBuild()), launchConfiguration);
>>>>>>> d3dd713c
        String javaHomeExpression = getStringAttribute(JAVA_HOME, null, launchConfiguration);
        List<String> jvmArgumentExpressions = getListAttribute(JVM_ARGUMENTS, launchConfiguration);
        List<String> argumentExpressions = getListAttribute(ARGUMENTS, launchConfiguration);
        boolean showExecutionView = getBooleanAttribute(SHOW_EXECUTION_VIEW, true, launchConfiguration);
        boolean showConsoleView = getBooleanAttribute(SHOW_CONSOLE_VIEW, true, launchConfiguration);
        boolean overrideWorkspaceSettings = getBooleanAttribute(OVERRIDE_WORKSPACE_SETTINGS, false, launchConfiguration);
        boolean isOffline = getBooleanAttribute(OFFLINE_MODE, false, launchConfiguration);
        boolean isBuildScansEnabled = getBooleanAttribute(BUILD_SCANS_ENABLED, false, launchConfiguration);
        return new GradleRunConfigurationAttributes(tasks, workingDirExpression, gradleDistribution, javaHomeExpression, jvmArgumentExpressions, argumentExpressions,
                showExecutionView, showConsoleView, overrideWorkspaceSettings, isOffline, isBuildScansEnabled);
    }

    private static List<String> getListAttribute(String name, ILaunchConfiguration configuration) {
        try {
            return configuration.getAttribute(name, ImmutableList.<String>of());
        } catch (CoreException e) {
            throw new GradlePluginsRuntimeException(String.format("Cannot read launch configuration attribute '%s'.", name));
        }
    }

    private static String getStringAttribute(String name, String defaultValue, ILaunchConfiguration configuration) {
        try {
            return configuration.getAttribute(name, defaultValue);
        } catch (CoreException e) {
            throw new GradlePluginsRuntimeException(String.format("Cannot read launch configuration attribute '%s'.", name));
        }
    }

    private static boolean getBooleanAttribute(String name, boolean defaultValue, ILaunchConfiguration configuration) {
        try {
            return configuration.getAttribute(name, defaultValue);
        } catch (CoreException e) {
            throw new GradlePluginsRuntimeException(String.format("Cannot read launch configuration attribute '%s'.", name));
        }
    }

    @Override
    public boolean equals(Object obj) {
        if (obj instanceof GradleRunConfigurationAttributes) {
            GradleRunConfigurationAttributes other = (GradleRunConfigurationAttributes) obj;
            return Objects.equal(this.workingDirExpression, other.workingDirExpression)
                    && Objects.equal(this.gradleDistribution, other.gradleDistribution)
                    && Objects.equal(this.javaHomeExpression, other.javaHomeExpression)
                    && Objects.equal(this.jvmArgumentExpressions, other.jvmArgumentExpressions)
                    && Objects.equal(this.argumentExpressions, other.argumentExpressions)
                    && Objects.equal(this.showExecutionView, other.showExecutionView)
                    && Objects.equal(this.showConsoleView, other.showConsoleView)
                    && Objects.equal(this.overrideWorkspaceSettings, other.overrideWorkspaceSettings)
                    && Objects.equal(this.isOffline, other.isOffline)
                    && Objects.equal(this.isBuildScansEnabled, other.isBuildScansEnabled);
        }
        return false;
    }

    @Override
    public int hashCode() {
        return Objects.hashCode(this.workingDirExpression,
                    this.gradleDistribution,
                    this.javaHomeExpression,
                    this.jvmArgumentExpressions,
                    this.argumentExpressions,
                    this.showExecutionView,
                    this.showConsoleView,
                    this.overrideWorkspaceSettings,
                    this.isOffline,
                    this.isBuildScansEnabled);
    }

}<|MERGE_RESOLUTION|>--- conflicted
+++ resolved
@@ -243,12 +243,7 @@
 
         List<String> tasks = getListAttribute(TASKS, launchConfiguration);
         String workingDirExpression = getStringAttribute(WORKING_DIR, "", launchConfiguration);
-<<<<<<< HEAD
-        String gradleDistribution = getStringAttribute(GRADLE_DISTRIBUTION, "", launchConfiguration);
-=======
-        boolean useGradleDistributionFromImport = getBooleanAttribute(USE_GRADLE_DISTRIBUTION_FROM_IMPORT, false, launchConfiguration);
         String gradleDistribution = getStringAttribute(GRADLE_DISTRIBUTION, GradleDistributionSerializer.INSTANCE.serializeToString(GradleDistribution.fromBuild()), launchConfiguration);
->>>>>>> d3dd713c
         String javaHomeExpression = getStringAttribute(JAVA_HOME, null, launchConfiguration);
         List<String> jvmArgumentExpressions = getListAttribute(JVM_ARGUMENTS, launchConfiguration);
         List<String> argumentExpressions = getListAttribute(ARGUMENTS, launchConfiguration);
