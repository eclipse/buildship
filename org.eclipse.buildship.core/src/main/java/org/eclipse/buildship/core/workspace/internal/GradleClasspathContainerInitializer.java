/*
 * Copyright (c) 2015 the original author or authors.
 * All rights reserved. This program and the accompanying materials
 * are made available under the terms of the Eclipse Public License v1.0
 * which accompanies this distribution, and is available at
 * http://www.eclipse.org/legal/epl-v10.html
 *
 * Contributors:
 *     Etienne Studer & Donát Csikós (Gradle Inc.) - initial API and implementation and initial documentation
 */

package org.eclipse.buildship.core.workspace.internal;

import java.util.List;
<<<<<<< HEAD

import com.gradleware.tooling.toolingmodel.OmniEclipseGradleBuild;
import com.gradleware.tooling.toolingmodel.OmniEclipseProject;
import com.gradleware.tooling.toolingmodel.OmniEclipseProjectDependency;
import com.gradleware.tooling.toolingmodel.OmniEclipseSourceDirectory;
import com.gradleware.tooling.toolingmodel.OmniExternalDependency;
import com.gradleware.tooling.toolingmodel.repository.FetchStrategy;
import com.gradleware.tooling.toolingmodel.repository.FixedRequestAttributes;
import com.gradleware.tooling.toolingmodel.repository.ModelRepository;
import com.gradleware.tooling.toolingmodel.repository.TransientRequestAttributes;
=======
import java.util.Set;

>>>>>>> 2a91860b
import org.gradle.tooling.CancellationToken;
import org.gradle.tooling.GradleConnector;
import org.gradle.tooling.ProgressListener;

import com.google.common.base.Function;
import com.google.common.base.Optional;
import com.google.common.base.Preconditions;
import com.google.common.base.Predicate;
import com.google.common.collect.FluentIterable;
import com.google.common.collect.ImmutableList;
import com.google.common.collect.Iterables;

<<<<<<< HEAD
=======
import com.gradleware.tooling.toolingmodel.OmniEclipseGradleBuild;
import com.gradleware.tooling.toolingmodel.OmniEclipseProject;
import com.gradleware.tooling.toolingmodel.OmniEclipseProjectDependency;
import com.gradleware.tooling.toolingmodel.OmniEclipseSourceDirectory;
import com.gradleware.tooling.toolingmodel.OmniExternalDependency;
import com.gradleware.tooling.toolingmodel.repository.FetchStrategy;
import com.gradleware.tooling.toolingmodel.repository.FixedRequestAttributes;
import com.gradleware.tooling.toolingmodel.repository.ModelRepository;
import com.gradleware.tooling.toolingmodel.repository.TransientRequestAttributes;

>>>>>>> 2a91860b
import org.eclipse.core.resources.IFolder;
import org.eclipse.core.resources.IProject;
import org.eclipse.core.resources.IWorkspaceRoot;
import org.eclipse.core.resources.ResourcesPlugin;
import org.eclipse.core.runtime.CoreException;
import org.eclipse.core.runtime.IPath;
import org.eclipse.core.runtime.IProgressMonitor;
import org.eclipse.core.runtime.Path;
import org.eclipse.core.runtime.SubProgressMonitor;
import org.eclipse.core.runtime.jobs.IJobManager;
import org.eclipse.core.runtime.jobs.Job;
import org.eclipse.jdt.core.ClasspathContainerInitializer;
<<<<<<< HEAD
=======
import org.eclipse.jdt.core.IClasspathAttribute;
>>>>>>> 2a91860b
import org.eclipse.jdt.core.IClasspathContainer;
import org.eclipse.jdt.core.IClasspathEntry;
import org.eclipse.jdt.core.IJavaProject;
import org.eclipse.jdt.core.IPackageFragmentRoot;
import org.eclipse.jdt.core.JavaCore;
import org.eclipse.jdt.core.JavaModelException;

import org.eclipse.buildship.core.CorePlugin;
import org.eclipse.buildship.core.GradlePluginsRuntimeException;
import org.eclipse.buildship.core.configuration.ProjectConfiguration;
import org.eclipse.buildship.core.console.ProcessStreams;
import org.eclipse.buildship.core.gradle.Specs;
import org.eclipse.buildship.core.util.file.FileUtils;
import org.eclipse.buildship.core.util.progress.ToolingApiWorkspaceJob;
import org.eclipse.buildship.core.workspace.ClasspathDefinition;

/**
 * Initializes the classpath of each Eclipse workspace project that has a Gradle nature with the
 * source/project/external dependencies of the underlying Gradle project.
 * <p/>
 * When this initializer is invoked, it looks up the {@link OmniEclipseProject} for the given
 * Eclipse workspace project, takes all the found sources, project dependencies and external
 * dependencies, and assigns them to the {@link ClasspathDefinition#GRADLE_CLASSPATH_CONTAINER_ID}
 * classpath container.
 * <p/>
 * This initializer is assigned to the projects via the
 * {@code org.eclipse.jdt.core.classpathContainerInitializer} extension point.
 * <p/>
 * The initialization is scheduled as a job, to not block the IDE upon startup.
 */
public final class GradleClasspathContainerInitializer extends ClasspathContainerInitializer {

    private static final String CLASSPATH_ATTRIBUTE_FROM_GRADLE_MODEL = "FROM_GRADLE_MODEL";

    /**
     * Looks up the {@link OmniEclipseProject} for the target project, takes all external Jar
     * dependencies and assigns them to the classpath container with id
     * {@link ClasspathDefinition#GRADLE_CLASSPATH_CONTAINER_ID}.
     */
    @Override
    public void initialize(final IPath containerPath, final IJavaProject javaProject) throws CoreException {
        new ToolingApiWorkspaceJob("Initialize Gradle classpath for project '" + javaProject.getElementName() + "'") {

            @Override
            protected void runToolingApiJobInWorkspace(IProgressMonitor monitor) throws Exception {
                monitor.beginTask("Initializing classpath", 100);

                // use the same rule as the ProjectImportJob to do the initialization
                IJobManager manager = Job.getJobManager();
                IWorkspaceRoot workspaceRoot = ResourcesPlugin.getWorkspace().getRoot();
                manager.beginRule(workspaceRoot, monitor);
                try {
                    internalInitialize(containerPath, javaProject, monitor);
                } finally {
                    manager.endRule(workspaceRoot);
                }
            }
        }.schedule();
    }

    private void internalInitialize(IPath containerPath, IJavaProject project, IProgressMonitor monitor) throws JavaModelException {
        Optional<OmniEclipseProject> eclipseProject = findEclipseProject(project.getProject(), monitor);
        if (eclipseProject.isPresent()) {
            // refresh the project
            CorePlugin.workspaceOperations().refresh(project.getProject(), new SubProgressMonitor(monitor, 25));

            // update source folders
            List<IClasspathEntry> sourceFolders = collectSourceFolders(eclipseProject.get(), project);
            updateSourceFoldersInClasspath(sourceFolders, project, new SubProgressMonitor(monitor, 25));

            // update project/external dependencies
            ImmutableList<IClasspathEntry> dependencies = collectDependencies(eclipseProject.get());
            setClasspathContainer(dependencies, project, containerPath, new SubProgressMonitor(monitor, 25));

            // save the updated project
            project.save(new SubProgressMonitor(monitor, 25), true);
        } else {
            throw new GradlePluginsRuntimeException(String.format("Cannot find Eclipse project model for project %s.", project.getProject()));
        }
    }

    private Optional<OmniEclipseProject> findEclipseProject(IProject project, IProgressMonitor monitor) {
        ProjectConfiguration configuration = CorePlugin.projectConfigurationManager().readProjectConfiguration(monitor, project);
        OmniEclipseGradleBuild eclipseGradleBuild = fetchEclipseGradleBuild(configuration.getRequestAttributes());
        return eclipseGradleBuild.getRootEclipseProject().tryFind(Specs.eclipseProjectMatchesProjectPath(configuration.getProjectPath()));
    }

    private OmniEclipseGradleBuild fetchEclipseGradleBuild(FixedRequestAttributes fixedRequestAttributes) {
        ProcessStreams streams = CorePlugin.processStreamsProvider().getBackgroundJobProcessStreams();
        List<ProgressListener> noProgressListeners = ImmutableList.of();
        List<org.gradle.tooling.events.ProgressListener> noTypedProgressListeners = ImmutableList.of();
        CancellationToken cancellationToken = GradleConnector.newCancellationTokenSource().token();
        TransientRequestAttributes transientAttributes = new TransientRequestAttributes(false, streams.getOutput(), streams.getError(), null, noProgressListeners,
                noTypedProgressListeners, cancellationToken);
        ModelRepository repository = CorePlugin.modelRepositoryProvider().getModelRepository(fixedRequestAttributes);
        return repository.fetchEclipseGradleBuild(transientAttributes, FetchStrategy.LOAD_IF_NOT_CACHED);
    }

    private List<IClasspathEntry> collectSourceFolders(OmniEclipseProject gradleProject, final IJavaProject workspaceProject) {
        return FluentIterable.from(gradleProject.getSourceDirectories()).transform(new Function<OmniEclipseSourceDirectory, IClasspathEntry>() {

            @Override
            public IClasspathEntry apply(OmniEclipseSourceDirectory directory) {
                IFolder sourceDirectory = workspaceProject.getProject().getFolder(Path.fromOSString(directory.getPath()));
                FileUtils.ensureFolderHierarchyExists(sourceDirectory);
                IPackageFragmentRoot root = workspaceProject.getPackageFragmentRoot(sourceDirectory);
                IClasspathAttribute fromGradleModel = JavaCore.newClasspathAttribute(CLASSPATH_ATTRIBUTE_FROM_GRADLE_MODEL, "true");
                // @formatter:off
                return JavaCore.newSourceEntry(root.getPath(),
                        new IPath[] {},                               // include all files
                        new IPath[] {},                               // don't exclude anything
                        null,                                         // use the same output folder as defined on the project
                        new IClasspathAttribute[] { fromGradleModel } // the source folder is loaded from the current Gradle model
                    );
                // @formatter:on
            }
        }).toList();
    }

    private void updateSourceFoldersInClasspath(List<IClasspathEntry> gradleModelSourceFolders, IJavaProject project, IProgressMonitor monitor) throws JavaModelException {
        // collect the paths of all source folders of the new Gradle model
        final Set<String> gradleModelSourcePaths = FluentIterable.from(gradleModelSourceFolders).transform(new Function<IClasspathEntry, String>() {

            @Override
            public String apply(IClasspathEntry entry) {
                return entry.getPath().toString();
            }
        }).toSet();

        // collect all source folders currently configured on the project
        List<IClasspathEntry> rawClasspath = ImmutableList.copyOf(project.getRawClasspath());

        // filter out the source folders that are part of the new or previous Gradle model (keeping only the manually added source folders)
        final List<IClasspathEntry> manuallyAddedSourceFolders = FluentIterable.from(rawClasspath).filter(new Predicate<IClasspathEntry>() {

            @Override
            public boolean apply(IClasspathEntry entry) {
                // if a source folder is part of the new Gradle model, always treat it as a Gradle source folder
                if (gradleModelSourcePaths.contains(entry.getPath().toString())) {
                    return false;
                }

                // if a source folder is marked as coming from a previous Gradle model, treat it as a Gradle source folder
                for (IClasspathAttribute attribute : entry.getExtraAttributes()) {
                    if (attribute.getName().equals(CLASSPATH_ATTRIBUTE_FROM_GRADLE_MODEL) && attribute.getValue().equals("true")) {
                        return false;
                    }
                }

                // treat it as a manually added source folder
                return true;
            }
        }).toList();

        // new classpath = current source folders from the Gradle model + the previous ones defined manually
        ImmutableList<IClasspathEntry> newRawClasspathEntries = ImmutableList.<IClasspathEntry> builder().addAll(gradleModelSourceFolders).addAll(manuallyAddedSourceFolders).build();
        IClasspathEntry[] newRawClasspath = newRawClasspathEntries.toArray(new IClasspathEntry[newRawClasspathEntries.size()]);
        project.setRawClasspath(newRawClasspath, monitor);
    }

    private ImmutableList<IClasspathEntry> collectDependencies(final OmniEclipseProject gradleProject) {
        // project dependencies
        List<IClasspathEntry> projectDependencies = FluentIterable.from(gradleProject.getProjectDependencies())
                .transform(new Function<OmniEclipseProjectDependency, IClasspathEntry>() {

                    @Override
                    public IClasspathEntry apply(OmniEclipseProjectDependency dependency) {
                        OmniEclipseProject dependentProject = gradleProject.getRoot().tryFind(Specs.eclipseProjectMatchesProjectPath(dependency.getTargetProjectPath())).get();
                        IPath path = new Path("/" + dependentProject.getName());
                        return JavaCore.newProjectEntry(path, dependency.isExported());
                    }
                }).toList();

        // external dependencies
        List<IClasspathEntry> externalDependencies = FluentIterable.from(gradleProject.getExternalDependencies()).filter(new Predicate<OmniExternalDependency>() {

            @Override
            public boolean apply(OmniExternalDependency dependency) {
                // Eclipse only accepts archives as external dependencies (but not, for example, a DLL)
                String name = dependency.getFile().getName();
                return name.endsWith(".jar") || name.endsWith(".zip");
            }
        }).transform(new Function<OmniExternalDependency, IClasspathEntry>() {

            @Override
            public IClasspathEntry apply(OmniExternalDependency dependency) {
                IPath jar = org.eclipse.core.runtime.Path.fromOSString(dependency.getFile().getAbsolutePath());
                IPath sourceJar = dependency.getSource() != null ? org.eclipse.core.runtime.Path.fromOSString(dependency.getSource().getAbsolutePath()) : null;
                return JavaCore.newLibraryEntry(jar, sourceJar, null, dependency.isExported());
            }
        }).toList();

        // return all dependencies as a joined list
        return ImmutableList.<IClasspathEntry> builder().addAll(projectDependencies).addAll(externalDependencies).build();
    }

    private void setClasspathContainer(List<IClasspathEntry> classpathEntries, IJavaProject project, IPath containerPath, IProgressMonitor monitor) throws JavaModelException {
        org.eclipse.core.runtime.Path classpathContainerPath = new org.eclipse.core.runtime.Path(ClasspathDefinition.GRADLE_CLASSPATH_CONTAINER_ID);
        IClasspathContainer classpathContainer = new GradleClasspathContainer("Project and External Dependencies", classpathContainerPath, classpathEntries);
        JavaCore.setClasspathContainer(containerPath, new IJavaProject[] { project }, new IClasspathContainer[] { classpathContainer }, monitor);
    }

    /**
     * {@code IClasspathContainer} to describe the external dependencies.
     */
    private static final class GradleClasspathContainer implements IClasspathContainer {

        private final String containerName;
        private final org.eclipse.core.runtime.Path path;
        private final IClasspathEntry[] classpathEntries;

        private GradleClasspathContainer(String containerName, org.eclipse.core.runtime.Path path, List<IClasspathEntry> classpathEntries) {
            this.containerName = Preconditions.checkNotNull(containerName);
            this.path = Preconditions.checkNotNull(path);
            this.classpathEntries = Iterables.toArray(classpathEntries, IClasspathEntry.class);
        }

        @Override
        public String getDescription() {
            return this.containerName;
        }

        @Override
        public IPath getPath() {
            return this.path;
        }

        @Override
        public IClasspathEntry[] getClasspathEntries() {
            return this.classpathEntries;
        }

        @Override
        public int getKind() {
            return IClasspathContainer.K_APPLICATION;
        }

    }

}<|MERGE_RESOLUTION|>--- conflicted
+++ resolved
@@ -12,7 +12,6 @@
 package org.eclipse.buildship.core.workspace.internal;
 
 import java.util.List;
-<<<<<<< HEAD
 
 import com.gradleware.tooling.toolingmodel.OmniEclipseGradleBuild;
 import com.gradleware.tooling.toolingmodel.OmniEclipseProject;
@@ -23,10 +22,6 @@
 import com.gradleware.tooling.toolingmodel.repository.FixedRequestAttributes;
 import com.gradleware.tooling.toolingmodel.repository.ModelRepository;
 import com.gradleware.tooling.toolingmodel.repository.TransientRequestAttributes;
-=======
-import java.util.Set;
-
->>>>>>> 2a91860b
 import org.gradle.tooling.CancellationToken;
 import org.gradle.tooling.GradleConnector;
 import org.gradle.tooling.ProgressListener;
@@ -39,19 +34,6 @@
 import com.google.common.collect.ImmutableList;
 import com.google.common.collect.Iterables;
 
-<<<<<<< HEAD
-=======
-import com.gradleware.tooling.toolingmodel.OmniEclipseGradleBuild;
-import com.gradleware.tooling.toolingmodel.OmniEclipseProject;
-import com.gradleware.tooling.toolingmodel.OmniEclipseProjectDependency;
-import com.gradleware.tooling.toolingmodel.OmniEclipseSourceDirectory;
-import com.gradleware.tooling.toolingmodel.OmniExternalDependency;
-import com.gradleware.tooling.toolingmodel.repository.FetchStrategy;
-import com.gradleware.tooling.toolingmodel.repository.FixedRequestAttributes;
-import com.gradleware.tooling.toolingmodel.repository.ModelRepository;
-import com.gradleware.tooling.toolingmodel.repository.TransientRequestAttributes;
-
->>>>>>> 2a91860b
 import org.eclipse.core.resources.IFolder;
 import org.eclipse.core.resources.IProject;
 import org.eclipse.core.resources.IWorkspaceRoot;
@@ -64,10 +46,6 @@
 import org.eclipse.core.runtime.jobs.IJobManager;
 import org.eclipse.core.runtime.jobs.Job;
 import org.eclipse.jdt.core.ClasspathContainerInitializer;
-<<<<<<< HEAD
-=======
-import org.eclipse.jdt.core.IClasspathAttribute;
->>>>>>> 2a91860b
 import org.eclipse.jdt.core.IClasspathContainer;
 import org.eclipse.jdt.core.IClasspathEntry;
 import org.eclipse.jdt.core.IJavaProject;
@@ -89,9 +67,9 @@
  * source/project/external dependencies of the underlying Gradle project.
  * <p/>
  * When this initializer is invoked, it looks up the {@link OmniEclipseProject} for the given
- * Eclipse workspace project, takes all the found sources, project dependencies and external
- * dependencies, and assigns them to the {@link ClasspathDefinition#GRADLE_CLASSPATH_CONTAINER_ID}
- * classpath container.
+ * Eclipse workspace project, takes all the found sources, project dependencies and external dependencies,
+ * and assigns them to the {@link ClasspathDefinition#GRADLE_CLASSPATH_CONTAINER_ID} classpath
+ * container.
  * <p/>
  * This initializer is assigned to the projects via the
  * {@code org.eclipse.jdt.core.classpathContainerInitializer} extension point.
@@ -174,72 +152,48 @@
                 IFolder sourceDirectory = workspaceProject.getProject().getFolder(Path.fromOSString(directory.getPath()));
                 FileUtils.ensureFolderHierarchyExists(sourceDirectory);
                 IPackageFragmentRoot root = workspaceProject.getPackageFragmentRoot(sourceDirectory);
-                IClasspathAttribute fromGradleModel = JavaCore.newClasspathAttribute(CLASSPATH_ATTRIBUTE_FROM_GRADLE_MODEL, "true");
-                // @formatter:off
-                return JavaCore.newSourceEntry(root.getPath(),
-                        new IPath[] {},                               // include all files
-                        new IPath[] {},                               // don't exclude anything
-                        null,                                         // use the same output folder as defined on the project
-                        new IClasspathAttribute[] { fromGradleModel } // the source folder is loaded from the current Gradle model
-                    );
-                // @formatter:on
-            }
-        }).toList();
-    }
-
-    private void updateSourceFoldersInClasspath(List<IClasspathEntry> gradleModelSourceFolders, IJavaProject project, IProgressMonitor monitor) throws JavaModelException {
-        // collect the paths of all source folders of the new Gradle model
-        final Set<String> gradleModelSourcePaths = FluentIterable.from(gradleModelSourceFolders).transform(new Function<IClasspathEntry, String>() {
-
-            @Override
-            public String apply(IClasspathEntry entry) {
-                return entry.getPath().toString();
-            }
-        }).toSet();
-
-        // collect all source folders currently configured on the project
-        List<IClasspathEntry> rawClasspath = ImmutableList.copyOf(project.getRawClasspath());
-
-        // filter out the source folders that are part of the new or previous Gradle model (keeping only the manually added source folders)
-        final List<IClasspathEntry> manuallyAddedSourceFolders = FluentIterable.from(rawClasspath).filter(new Predicate<IClasspathEntry>() {
+                return JavaCore.newSourceEntry(root.getPath());
+            }
+        }).toList();
+    }
+
+    private void updateSourceFoldersInClasspath(List<IClasspathEntry> sourceFolders, IJavaProject project, IProgressMonitor monitor) throws JavaModelException {
+        // collect all existing source folders
+        ImmutableList<IClasspathEntry> rawClasspath = ImmutableList.copyOf(project.getRawClasspath());
+        final List<IClasspathEntry> existingSources = FluentIterable.from(rawClasspath).filter(new Predicate<IClasspathEntry>() {
 
             @Override
             public boolean apply(IClasspathEntry entry) {
-                // if a source folder is part of the new Gradle model, always treat it as a Gradle source folder
-                if (gradleModelSourcePaths.contains(entry.getPath().toString())) {
-                    return false;
-                }
-
-                // if a source folder is marked as coming from a previous Gradle model, treat it as a Gradle source folder
-                for (IClasspathAttribute attribute : entry.getExtraAttributes()) {
-                    if (attribute.getName().equals(CLASSPATH_ATTRIBUTE_FROM_GRADLE_MODEL) && attribute.getValue().equals("true")) {
-                        return false;
-                    }
-                }
-
-                // treat it as a manually added source folder
-                return true;
-            }
-        }).toList();
-
-        // new classpath = current source folders from the Gradle model + the previous ones defined manually
-        ImmutableList<IClasspathEntry> newRawClasspathEntries = ImmutableList.<IClasspathEntry> builder().addAll(gradleModelSourceFolders).addAll(manuallyAddedSourceFolders).build();
-        IClasspathEntry[] newRawClasspath = newRawClasspathEntries.toArray(new IClasspathEntry[newRawClasspathEntries.size()]);
-        project.setRawClasspath(newRawClasspath, monitor);
+                return entry.getEntryKind() == IClasspathEntry.CPE_SOURCE;
+            }
+        }).toList();
+
+        // collect all new source folders
+        List<IClasspathEntry> newSources = FluentIterable.from(sourceFolders).filter(new Predicate<IClasspathEntry>() {
+
+            @Override
+            public boolean apply(IClasspathEntry entry) {
+                return !existingSources.contains(entry);
+            }
+        }).toList();
+
+        // update the raw classpath
+        ImmutableList<IClasspathEntry> existingAndNewSources = ImmutableList.<IClasspathEntry>builder().addAll(rawClasspath).addAll(newSources).build();
+        IClasspathEntry[] entries = existingAndNewSources.toArray(new IClasspathEntry[existingAndNewSources.size()]);
+        project.setRawClasspath(entries, monitor);
     }
 
     private ImmutableList<IClasspathEntry> collectDependencies(final OmniEclipseProject gradleProject) {
         // project dependencies
-        List<IClasspathEntry> projectDependencies = FluentIterable.from(gradleProject.getProjectDependencies())
-                .transform(new Function<OmniEclipseProjectDependency, IClasspathEntry>() {
-
-                    @Override
-                    public IClasspathEntry apply(OmniEclipseProjectDependency dependency) {
-                        OmniEclipseProject dependentProject = gradleProject.getRoot().tryFind(Specs.eclipseProjectMatchesProjectPath(dependency.getTargetProjectPath())).get();
-                        IPath path = new Path("/" + dependentProject.getName());
-                        return JavaCore.newProjectEntry(path, dependency.isExported());
-                    }
-                }).toList();
+        List<IClasspathEntry> projectDependencies = FluentIterable.from(gradleProject.getProjectDependencies()).transform(new Function<OmniEclipseProjectDependency, IClasspathEntry>() {
+
+            @Override
+            public IClasspathEntry apply(OmniEclipseProjectDependency dependency) {
+                OmniEclipseProject dependentProject = gradleProject.getRoot().tryFind(Specs.eclipseProjectMatchesProjectPath(dependency.getTargetProjectPath())).get();
+                IPath path = new Path("/" + dependentProject.getName());
+                return JavaCore.newProjectEntry(path, dependency.isExported());
+            }
+        }).toList();
 
         // external dependencies
         List<IClasspathEntry> externalDependencies = FluentIterable.from(gradleProject.getExternalDependencies()).filter(new Predicate<OmniExternalDependency>() {
@@ -261,13 +215,13 @@
         }).toList();
 
         // return all dependencies as a joined list
-        return ImmutableList.<IClasspathEntry> builder().addAll(projectDependencies).addAll(externalDependencies).build();
+        return ImmutableList.<IClasspathEntry>builder().addAll(projectDependencies).addAll(externalDependencies).build();
     }
 
     private void setClasspathContainer(List<IClasspathEntry> classpathEntries, IJavaProject project, IPath containerPath, IProgressMonitor monitor) throws JavaModelException {
         org.eclipse.core.runtime.Path classpathContainerPath = new org.eclipse.core.runtime.Path(ClasspathDefinition.GRADLE_CLASSPATH_CONTAINER_ID);
         IClasspathContainer classpathContainer = new GradleClasspathContainer("Project and External Dependencies", classpathContainerPath, classpathEntries);
-        JavaCore.setClasspathContainer(containerPath, new IJavaProject[] { project }, new IClasspathContainer[] { classpathContainer }, monitor);
+        JavaCore.setClasspathContainer(containerPath, new IJavaProject[]{project}, new IClasspathContainer[]{classpathContainer}, monitor);
     }
 
     /**
