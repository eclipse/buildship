--- conflicted
+++ resolved
@@ -18,37 +18,25 @@
 import java.text.DateFormat;
 import java.util.Date;
 import java.util.List;
-import java.util.concurrent.atomic.AtomicBoolean;
 
-import com.gradleware.tooling.toolingclient.BuildLaunchRequest;
-import com.gradleware.tooling.toolingclient.GradleDistribution;
-import com.gradleware.tooling.toolingclient.LaunchableConfig;
-import com.gradleware.tooling.toolingclient.ToolingClient;
 import org.gradle.tooling.BuildCancelledException;
 import org.gradle.tooling.BuildException;
-import org.gradle.tooling.events.test.TestProgressEvent;
-import org.gradle.tooling.events.test.TestProgressListener;
 
 import com.google.common.base.Joiner;
 import com.google.common.base.Preconditions;
 import com.google.common.base.Strings;
 import com.google.common.collect.ImmutableList;
-<<<<<<< HEAD
+
 import com.gradleware.tooling.toolingclient.BuildLaunchRequest;
 import com.gradleware.tooling.toolingclient.GradleDistribution;
 import com.gradleware.tooling.toolingclient.LaunchableConfig;
-=======
 
-import org.eclipse.core.resources.IProject;
 import org.eclipse.core.runtime.IProgressMonitor;
 import org.eclipse.core.runtime.IStatus;
 import org.eclipse.core.runtime.Status;
 import org.eclipse.debug.core.ILaunch;
 import org.eclipse.debug.core.ILaunchConfiguration;
-import org.eclipse.jdt.core.IJavaProject;
-import org.eclipse.jdt.core.JavaCore;
 
->>>>>>> 0b01df72
 import org.eclipse.buildship.core.CorePlugin;
 import org.eclipse.buildship.core.GradlePluginsRuntimeException;
 import org.eclipse.buildship.core.console.ProcessDescription;
@@ -61,24 +49,6 @@
 import org.eclipse.buildship.core.util.file.FileUtils;
 import org.eclipse.buildship.core.util.progress.DelegatingProgressListener;
 import org.eclipse.buildship.core.util.progress.ToolingApiJob;
-<<<<<<< HEAD
-import org.eclipse.core.runtime.IProgressMonitor;
-import org.eclipse.core.runtime.IStatus;
-import org.eclipse.core.runtime.Status;
-import org.eclipse.debug.core.ILaunch;
-import org.eclipse.debug.core.ILaunchConfiguration;
-import org.gradle.tooling.BuildCancelledException;
-import org.gradle.tooling.BuildException;
-
-import java.io.File;
-import java.io.IOException;
-import java.io.OutputStream;
-import java.io.OutputStreamWriter;
-import java.text.DateFormat;
-import java.util.Date;
-import java.util.List;
-=======
->>>>>>> 0b01df72
 
 /**
  * Runs the given {@link ILaunch} instance.
@@ -155,36 +125,16 @@
         // print the applied run configuration settings at the beginning of the console output
         writeRunConfigurationDescription(configurationAttributes, processStreams.getConfiguration());
 
-<<<<<<< HEAD
-        // todo (donat) send an event to notify the listener in the ui plugin that a build is about to be executed
-        // todo (donat) as part of the event, send at least the build launch request and the process name
-
-        // launch the build
-        request.executeAndWait();
-=======
         // attach a test progress listener if the run configuration has the test progress
         // visualization enabled
-        Optional<GradleTestRunSessionForwardingTestProgressListener> testProgressListener = createTestProgressListenerIfEnabled(configurationAttributes);
-        if (testProgressListener.isPresent()) {
-            request.testProgressListeners(testProgressListener.get());
+        if (configurationAttributes.isShowExecutionView()) {
             // If it should be shown in the UI also send BuildLaunchRequestEvent
             BuildLaunchRequestEvent buildLaunchEvent = new DefaultBuildLaunchRequestEvent(this, request, processName);
             CorePlugin.eventBroker().send("", buildLaunchEvent);
         }
 
-
-        // launch the build (optionally with test execution progress being tracked)
-        if (testProgressListener.isPresent()) {
-            testProgressListener.get().start();
-        }
-        try {
-            request.executeAndWait();
-        } finally {
-            if (testProgressListener.isPresent()) {
-                testProgressListener.get().finish();
-            }
-        }
->>>>>>> 0b01df72
+        // launch the build
+        request.executeAndWait();
     }
 
     private String createProcessName(List<String> tasks, File workingDir) {
