/*
 * Copyright (c) 2015 the original author or authors.
 * All rights reserved. This program and the accompanying materials
 * are made available under the terms of the Eclipse Public License v1.0
 * which accompanies this distribution, and is available at
 * http://www.eclipse.org/legal/epl-v10.html
 *
 * Contributors:
 *     Etienne Studer & Donát Csikós (Gradle Inc.) - initial API and implementation and initial documentation
 */

package org.eclipse.buildship.core.testprogress.internal;

import java.util.List;
import java.util.Map;

import org.gradle.tooling.Failure;
import org.gradle.tooling.events.OperationDescriptor;
import org.gradle.tooling.events.test.JvmTestKind;
import org.gradle.tooling.events.test.JvmTestOperationDescriptor;
import org.gradle.tooling.events.test.TestFailureResult;
import org.gradle.tooling.events.test.TestFinishEvent;
import org.gradle.tooling.events.test.TestOperationDescriptor;
import org.gradle.tooling.events.test.TestOperationResult;
import org.gradle.tooling.events.test.TestProgressEvent;
import org.gradle.tooling.events.test.TestSkippedResult;
import org.gradle.tooling.events.test.TestStartEvent;
import org.gradle.tooling.events.test.TestSuccessResult;

import com.google.common.base.Optional;
import com.google.common.collect.Maps;

import org.eclipse.debug.core.ILaunch;
import org.eclipse.jdt.core.IJavaProject;
import org.eclipse.jdt.internal.junit.JUnitCorePlugin;
import org.eclipse.jdt.internal.junit.model.ITestSessionListener;
import org.eclipse.jdt.internal.junit.model.TestCaseElement;
import org.eclipse.jdt.internal.junit.model.TestElement.Status;
import org.eclipse.jdt.internal.junit.model.TestRunSession;
import org.eclipse.jdt.internal.junit.model.TestSuiteElement;

import org.eclipse.buildship.core.GradlePluginsRuntimeException;
import org.eclipse.buildship.core.i18n.CoreMessages;
import org.eclipse.buildship.core.testprogress.GradleTestRunSession;

/**
 * Default implementation of the {@code GradleTestRunSession} interface. Converts and delegates all received
 * test progress information in a format understood by the Eclipse Test Runner infrastructure.
 */
@SuppressWarnings("restriction")
public final class DefaultGradleTestRunSession extends TestRunSession implements GradleTestRunSession {

    private final TestSessionListenerContainer testSessionListeners;
    private final TestRunSessionStateTracker testSessionState;
    private final TestCounter testCounter;
    private final Map<OperationDescriptor, TestSuiteElement> testSuites;
    private final Map<OperationDescriptor, TestCaseElement> testCases;

    public DefaultGradleTestRunSession(ILaunch launch, IJavaProject project) {
        super(launch, project, 9999);
        this.testSessionListeners = new TestSessionListenerContainer();
        this.testSessionState = new TestRunSessionStateTracker();
        this.testCounter = new TestCounter();
        this.testSuites = Maps.newHashMap();
        this.testCases = Maps.newHashMap();
    }

    @Override
    public void start() {
        JUnitCorePlugin.getModel().addTestRunSession(this);
        JUnitCorePlugin.getModel().start();
        this.testSessionState.sessionStarted();
        this.testSessionListeners.notifySessionStarted();
        this.testSessionListeners.notifyTestingBegins();
    }

    @Override
    public void finish() {
        this.testSessionState.sessionFinished();
        this.testSessionListeners.notifySessionEnded(this.testSessionState.getDuration());
    }

    @Override
    public void process(TestProgressEvent event) {
        //CHECKSTYLE:OFF, required due to false negative in Checkstyle

        // we only handle JvmTestOperationDescriptor for now
        TestOperationDescriptor descriptor = event.getDescriptor();
        if (!(descriptor instanceof JvmTestOperationDescriptor)) {
            throw new IllegalArgumentException("Unsupported test descriptor type: " + JvmTestOperationDescriptor.class);
        }
        JvmTestOperationDescriptor jvmDescriptor = (JvmTestOperationDescriptor) descriptor;
        JvmTestKind jvmTestKind = jvmDescriptor.getJvmTestKind();

        if (event instanceof TestStartEvent) {
            if (jvmTestKind == JvmTestKind.SUITE) {
                suiteStarted(jvmDescriptor);
            } else if (jvmTestKind == JvmTestKind.ATOMIC) {
                testStarted(jvmDescriptor);
            } else {
                throw new IllegalArgumentException("Unsupported JVM test kind: " + jvmTestKind);
            }
<<<<<<< HEAD
            else {
                CorePlugin.logger().warn(CoreMessages.DefaultGradleTestRunSession_WarningMessage_TestDescriptorNotRecognized + descriptor.getClass());
            }
        }
        else if (event instanceof TestFinishEvent) {
            TestFinishEvent finishedEvent = (TestFinishEvent) event;
            TestOperationDescriptor descriptor = finishedEvent.getDescriptor();
            if (descriptor instanceof JvmTestOperationDescriptor) {
                JvmTestOperationDescriptor jvmDescriptor = (JvmTestOperationDescriptor) descriptor;
                TestOperationResult result = finishedEvent.getResult();
                if (jvmDescriptor.getJvmTestKind() == JvmTestKind.ATOMIC) {
                    if (result instanceof TestSuccessResult) {
                        testSucceeded(jvmDescriptor, (TestSuccessResult) result);
                    }
                    else if (result instanceof TestFailureResult) {
                        testFailed(jvmDescriptor, (TestFailureResult) result);
                    }
                    else if (result instanceof TestSkippedResult) {
                        testSkipped(jvmDescriptor, (TestSkippedResult)result);
                    }
                    else {
                        CorePlugin.logger().warn(CoreMessages.DefaultGradleTestRunSession_WarningMessage_TestKindNotRecognized + jvmDescriptor.getJvmTestKind().getClass());
                    }
                }
                else {
                    if (result instanceof TestSuccessResult) {
                        suiteSucceeded(jvmDescriptor, (TestSuccessResult) result);
                    }
                    else if (result instanceof TestFailureResult) {
                        suiteFailed(jvmDescriptor, (TestFailureResult) result);
                    }
                    else if (result instanceof TestSkippedResult) {
                        suiteSkipped(jvmDescriptor, (TestSkippedResult)result);
                    }
                    else {
                        CorePlugin.logger().warn(CoreMessages.DefaultGradleTestRunSession_WarningMessage_TestKindNotRecognized + jvmDescriptor.getJvmTestKind().getClass());
                    }
=======
        } else if (event instanceof TestFinishEvent) {
            TestOperationResult result = ((TestFinishEvent) event).getResult();
            if (jvmTestKind == JvmTestKind.SUITE) {
                if (result instanceof TestSuccessResult) {
                    suiteSucceeded(jvmDescriptor, (TestSuccessResult) result);
                } else if (result instanceof TestFailureResult) {
                    suiteFailed(jvmDescriptor, (TestFailureResult) result);
                } else if (result instanceof TestSkippedResult) {
                    suiteSkipped(jvmDescriptor, (TestSkippedResult) result);
                } else {
                    throw new IllegalArgumentException("Unsupported test result type: " + result.getClass());
                }
            } else if (jvmTestKind == JvmTestKind.ATOMIC) {
                if (result instanceof TestSuccessResult) {
                    testSucceeded(jvmDescriptor, (TestSuccessResult) result);
                } else if (result instanceof TestFailureResult) {
                    testFailed(jvmDescriptor, (TestFailureResult) result);
                } else if (result instanceof TestSkippedResult) {
                    testSkipped(jvmDescriptor, (TestSkippedResult) result);
                } else {
                    throw new IllegalArgumentException("Unsupported test result type: " + result.getClass());
>>>>>>> 2eb49be3
                }
            } else {
                throw new IllegalArgumentException("Unsupported JVM test kind: " + jvmTestKind);
            }
<<<<<<< HEAD
            else {
                CorePlugin.logger().warn(CoreMessages.DefaultGradleTestRunSession_WarningMessage_TestDescriptorNotRecognized + descriptor.getClass());
            }
        }
        else {
            CorePlugin.logger().warn(CoreMessages.DefaultGradleTestRunSession_WarningMessage_TestEventNotRecognized + event.getClass());
=======
        } else {
            throw new IllegalArgumentException("Unsupported test event type: " + event.getClass());
>>>>>>> 2eb49be3
        }
        //CHECKSTYLE:ON
    }

    private void suiteStarted(JvmTestOperationDescriptor descriptor) {
        Optional<OperationDescriptor> parentCandidate = Optional.fromNullable(descriptor.getParent());
        TestSuiteElement parent = parentCandidate.isPresent() ? this.testSuites.get(parentCandidate.get()) : getTestRoot();
        TestSuiteElement testSuite = new TestSuiteElement(parent, String.valueOf(System.identityHashCode(descriptor)), descriptor.getName(), 0);
        testSuite.setStatus(Status.RUNNING);
        this.testSuites.put(descriptor, testSuite);
        this.testSessionListeners.notifySuiteStarted(testSuite);
    }

    private void suiteSucceeded(JvmTestOperationDescriptor descriptor, TestSuccessResult result) {
        TestSuiteElement testSuite = this.testSuites.get(descriptor);
        if (testSuite == null) {
            throw new GradlePluginsRuntimeException(String.format(CoreMessages.DefaultGradleTestRunSession_ErrorMessage_CanNotFindTestSuite, descriptor.getName()));
        }
        long elapsedTimeMilliseconds = result.getEndTime() - result.getStartTime();
        testSuite.setElapsedTimeInSeconds(elapsedTimeMilliseconds / 1000d);
        testSuite.setStatus(Status.OK);
        this.testSessionListeners.notifySuiteFinished(testSuite, Status.OK, null, null, null);
    }

    private void suiteFailed(JvmTestOperationDescriptor descriptor, TestFailureResult result) {
        TestSuiteElement testSuite = this.testSuites.get(descriptor);
        if (testSuite == null) {
            throw new GradlePluginsRuntimeException(String.format(CoreMessages.DefaultGradleTestRunSession_ErrorMessage_CanNotFindTestSuite, descriptor.getName()));
        }
        String trace = toString(result.getFailures());
        long elapsedTimeMilliseconds = result.getEndTime() - result.getStartTime();
        testSuite.setElapsedTimeInSeconds(elapsedTimeMilliseconds / 1000d);
        testSuite.setStatus(Status.FAILURE, trace, null, null);
        this.testSessionListeners.notifySuiteFinished(testSuite, Status.FAILURE, trace, null, null);
    }

    private void suiteSkipped(JvmTestOperationDescriptor descriptor, TestSkippedResult result) {
        TestSuiteElement testSuite = this.testSuites.get(descriptor);
        if (testSuite == null) {
            throw new GradlePluginsRuntimeException(String.format(CoreMessages.DefaultGradleTestRunSession_ErrorMessage_CanNotFindTestSuite, descriptor.getName()));
        }
        testSuite.setStatus(Status.NOT_RUN);
        this.testSessionListeners.notifySuiteFinished(testSuite, Status.NOT_RUN, null, null, null);
    }

    private void testStarted(JvmTestOperationDescriptor descriptor) {
        TestSuiteElement parentSuite = this.testSuites.get(descriptor.getParent());
        if (parentSuite == null) {
            throw new GradlePluginsRuntimeException(String.format(CoreMessages.DefaultGradleTestRunSession_ErrorMessage_CanNotFindParent, descriptor.getName()));
        }
        TestCaseElement testCase = new TestCaseElement(parentSuite, String.valueOf(System.identityHashCode(descriptor)), descriptor.getName() + "(" + descriptor.getClassName() + ")"); //$NON-NLS-1$ //$NON-NLS-2$
        testCase.setStatus(Status.RUNNING);
        this.testCases.put(descriptor, testCase);
        this.testSessionListeners.notifyTestStarted(testCase);
        this.testCounter.incrementStarted();
    }

    private void testSucceeded(JvmTestOperationDescriptor descriptor, TestSuccessResult result) {
        TestCaseElement testCase = this.testCases.get(descriptor);
        if (testCase == null) {
            throw new GradlePluginsRuntimeException(String.format(CoreMessages.DefaultGradleTestRunSession_ErrorMessage_CanNotFindTest, descriptor.getName()));
        }
        long elapsedTimeMilliseconds = result.getEndTime() - result.getStartTime();
        testCase.setElapsedTimeInSeconds(elapsedTimeMilliseconds / 1000d);
        testCase.setStatus(Status.OK);
        this.testSessionListeners.notifyTestEnded(testCase);
        this.testCounter.incrementSuccess();
    }

    private void testFailed(JvmTestOperationDescriptor descriptor, TestFailureResult result) {
        TestCaseElement testCase = this.testCases.get(descriptor);
        if (testCase == null) {
            throw new GradlePluginsRuntimeException(String.format(CoreMessages.DefaultGradleTestRunSession_ErrorMessage_CanNotFindTest, descriptor.getName()));
        }
        String trace = toString(result.getFailures());
        long elapsedTimeMilliseconds = result.getEndTime() - result.getStartTime();
        testCase.setElapsedTimeInSeconds(elapsedTimeMilliseconds / 1000d);
        testCase.setStatus(Status.FAILURE, trace, null, null);
        this.testSessionListeners.notifyTestEnded(testCase);
        this.testCounter.incrementFailure();
    }

    private void testSkipped(JvmTestOperationDescriptor descriptor, TestSkippedResult result) {
        TestCaseElement testCase = this.testCases.get(descriptor);
        if (testCase == null) {
            throw new GradlePluginsRuntimeException(String.format(CoreMessages.DefaultGradleTestRunSession_ErrorMessage_CanNotFindTest, descriptor.getName()));
        }
        testCase.setStatus(Status.NOT_RUN);
        this.testSessionListeners.notifyTestEnded(testCase);
        this.testCounter.incrementIgnored();
    }

    @Override
    public void addTestSessionListener(ITestSessionListener listener) {
        // the constructor of the superclass tries to add something
        // at that time the listeners field is still null
        if (this.testSessionListeners != null) {
            this.testSessionListeners.add(listener);
        }
    }

    @Override
    public void removeTestSessionListener(ITestSessionListener listener) {
        this.testSessionListeners.remove(listener);
    }

    @Override
    public int getTotalCount() {
        // since tests are added dynamically while Gradle executes tests, the total number
        // of tests is the number of tests that have been started so far
        return this.testCounter.getStartedCount();
    }

    @Override
    public int getStartedCount() {
        // to have some progression in the ui, we display the number of started tasks as
        // the number of finished tasks
        return this.testCounter.getFinishedCount();
    }

    @Override
    public int getFailureCount() {
        return this.testCounter.getFailureCount();
    }

    @Override
    public int getErrorCount() {
        return this.testCounter.getErrorCount();
    }

    @Override
    public int getIgnoredCount() {
        return this.testCounter.getIgnoredCount();
    }

    @Override
    public boolean isRunning() {
        return this.testSessionState.isRunning();
    }

    @Override
    public boolean isStopped() {
        return this.testSessionState.isStopped();
    }

    @Override
    public synchronized void swapIn() {
    }

    @Override
    public void swapOut() {
    }

    private static String toString(List<? extends Failure> failures) {
        StringBuilder result = new StringBuilder();
        for (Failure failure : failures) {
            result.append(failure.getMessage());
            result.append('\n');
            result.append(failure.getDescription());
            result.append('\n');
        }
        return result.toString();
    }
}<|MERGE_RESOLUTION|>--- conflicted
+++ resolved
@@ -87,7 +87,7 @@
         // we only handle JvmTestOperationDescriptor for now
         TestOperationDescriptor descriptor = event.getDescriptor();
         if (!(descriptor instanceof JvmTestOperationDescriptor)) {
-            throw new IllegalArgumentException("Unsupported test descriptor type: " + JvmTestOperationDescriptor.class);
+            throw new IllegalArgumentException(CoreMessages.DefaultGradleTestRunSession_ErrorMessageUnsupportedDescriptorType + JvmTestOperationDescriptor.class);
         }
         JvmTestOperationDescriptor jvmDescriptor = (JvmTestOperationDescriptor) descriptor;
         JvmTestKind jvmTestKind = jvmDescriptor.getJvmTestKind();
@@ -98,47 +98,8 @@
             } else if (jvmTestKind == JvmTestKind.ATOMIC) {
                 testStarted(jvmDescriptor);
             } else {
-                throw new IllegalArgumentException("Unsupported JVM test kind: " + jvmTestKind);
+                throw new IllegalArgumentException(CoreMessages.DefaultGradleTestRunSession_ErrorMessageUnsupportedJVMKind + jvmTestKind);
             }
-<<<<<<< HEAD
-            else {
-                CorePlugin.logger().warn(CoreMessages.DefaultGradleTestRunSession_WarningMessage_TestDescriptorNotRecognized + descriptor.getClass());
-            }
-        }
-        else if (event instanceof TestFinishEvent) {
-            TestFinishEvent finishedEvent = (TestFinishEvent) event;
-            TestOperationDescriptor descriptor = finishedEvent.getDescriptor();
-            if (descriptor instanceof JvmTestOperationDescriptor) {
-                JvmTestOperationDescriptor jvmDescriptor = (JvmTestOperationDescriptor) descriptor;
-                TestOperationResult result = finishedEvent.getResult();
-                if (jvmDescriptor.getJvmTestKind() == JvmTestKind.ATOMIC) {
-                    if (result instanceof TestSuccessResult) {
-                        testSucceeded(jvmDescriptor, (TestSuccessResult) result);
-                    }
-                    else if (result instanceof TestFailureResult) {
-                        testFailed(jvmDescriptor, (TestFailureResult) result);
-                    }
-                    else if (result instanceof TestSkippedResult) {
-                        testSkipped(jvmDescriptor, (TestSkippedResult)result);
-                    }
-                    else {
-                        CorePlugin.logger().warn(CoreMessages.DefaultGradleTestRunSession_WarningMessage_TestKindNotRecognized + jvmDescriptor.getJvmTestKind().getClass());
-                    }
-                }
-                else {
-                    if (result instanceof TestSuccessResult) {
-                        suiteSucceeded(jvmDescriptor, (TestSuccessResult) result);
-                    }
-                    else if (result instanceof TestFailureResult) {
-                        suiteFailed(jvmDescriptor, (TestFailureResult) result);
-                    }
-                    else if (result instanceof TestSkippedResult) {
-                        suiteSkipped(jvmDescriptor, (TestSkippedResult)result);
-                    }
-                    else {
-                        CorePlugin.logger().warn(CoreMessages.DefaultGradleTestRunSession_WarningMessage_TestKindNotRecognized + jvmDescriptor.getJvmTestKind().getClass());
-                    }
-=======
         } else if (event instanceof TestFinishEvent) {
             TestOperationResult result = ((TestFinishEvent) event).getResult();
             if (jvmTestKind == JvmTestKind.SUITE) {
@@ -149,7 +110,7 @@
                 } else if (result instanceof TestSkippedResult) {
                     suiteSkipped(jvmDescriptor, (TestSkippedResult) result);
                 } else {
-                    throw new IllegalArgumentException("Unsupported test result type: " + result.getClass());
+                    throw new IllegalArgumentException(CoreMessages.DefaultGradleTestRunSession_ErrorMessageUnsupportedResultType + result.getClass());
                 }
             } else if (jvmTestKind == JvmTestKind.ATOMIC) {
                 if (result instanceof TestSuccessResult) {
@@ -159,23 +120,13 @@
                 } else if (result instanceof TestSkippedResult) {
                     testSkipped(jvmDescriptor, (TestSkippedResult) result);
                 } else {
-                    throw new IllegalArgumentException("Unsupported test result type: " + result.getClass());
->>>>>>> 2eb49be3
+                    throw new IllegalArgumentException(CoreMessages.DefaultGradleTestRunSession_ErrorMessageUnsupportedResultType + result.getClass());
                 }
             } else {
-                throw new IllegalArgumentException("Unsupported JVM test kind: " + jvmTestKind);
+                throw new IllegalArgumentException(CoreMessages.DefaultGradleTestRunSession_ErrorMessageUnsupportedJVMKind + jvmTestKind);
             }
-<<<<<<< HEAD
-            else {
-                CorePlugin.logger().warn(CoreMessages.DefaultGradleTestRunSession_WarningMessage_TestDescriptorNotRecognized + descriptor.getClass());
-            }
-        }
-        else {
-            CorePlugin.logger().warn(CoreMessages.DefaultGradleTestRunSession_WarningMessage_TestEventNotRecognized + event.getClass());
-=======
         } else {
-            throw new IllegalArgumentException("Unsupported test event type: " + event.getClass());
->>>>>>> 2eb49be3
+            throw new IllegalArgumentException(CoreMessages.DefaultGradleTestRunSession_ErrorMessageUnsupportedEventType + event.getClass());
         }
         //CHECKSTYLE:ON
     }
@@ -192,7 +143,7 @@
     private void suiteSucceeded(JvmTestOperationDescriptor descriptor, TestSuccessResult result) {
         TestSuiteElement testSuite = this.testSuites.get(descriptor);
         if (testSuite == null) {
-            throw new GradlePluginsRuntimeException(String.format(CoreMessages.DefaultGradleTestRunSession_ErrorMessage_CanNotFindTestSuite, descriptor.getName()));
+            throw new GradlePluginsRuntimeException(String.format(CoreMessages.DefaultGradleTestRunSession_ErrorMessageCanNotFindTestSuite, descriptor.getName()));
         }
         long elapsedTimeMilliseconds = result.getEndTime() - result.getStartTime();
         testSuite.setElapsedTimeInSeconds(elapsedTimeMilliseconds / 1000d);
@@ -203,7 +154,7 @@
     private void suiteFailed(JvmTestOperationDescriptor descriptor, TestFailureResult result) {
         TestSuiteElement testSuite = this.testSuites.get(descriptor);
         if (testSuite == null) {
-            throw new GradlePluginsRuntimeException(String.format(CoreMessages.DefaultGradleTestRunSession_ErrorMessage_CanNotFindTestSuite, descriptor.getName()));
+            throw new GradlePluginsRuntimeException(String.format(CoreMessages.DefaultGradleTestRunSession_ErrorMessageCanNotFindTestSuite, descriptor.getName()));
         }
         String trace = toString(result.getFailures());
         long elapsedTimeMilliseconds = result.getEndTime() - result.getStartTime();
@@ -215,7 +166,7 @@
     private void suiteSkipped(JvmTestOperationDescriptor descriptor, TestSkippedResult result) {
         TestSuiteElement testSuite = this.testSuites.get(descriptor);
         if (testSuite == null) {
-            throw new GradlePluginsRuntimeException(String.format(CoreMessages.DefaultGradleTestRunSession_ErrorMessage_CanNotFindTestSuite, descriptor.getName()));
+            throw new GradlePluginsRuntimeException(String.format(CoreMessages.DefaultGradleTestRunSession_ErrorMessageCanNotFindTestSuite, descriptor.getName()));
         }
         testSuite.setStatus(Status.NOT_RUN);
         this.testSessionListeners.notifySuiteFinished(testSuite, Status.NOT_RUN, null, null, null);
@@ -224,7 +175,7 @@
     private void testStarted(JvmTestOperationDescriptor descriptor) {
         TestSuiteElement parentSuite = this.testSuites.get(descriptor.getParent());
         if (parentSuite == null) {
-            throw new GradlePluginsRuntimeException(String.format(CoreMessages.DefaultGradleTestRunSession_ErrorMessage_CanNotFindParent, descriptor.getName()));
+            throw new GradlePluginsRuntimeException(String.format(CoreMessages.DefaultGradleTestRunSession_ErrorMessageCanNotFindParent, descriptor.getName()));
         }
         TestCaseElement testCase = new TestCaseElement(parentSuite, String.valueOf(System.identityHashCode(descriptor)), descriptor.getName() + "(" + descriptor.getClassName() + ")"); //$NON-NLS-1$ //$NON-NLS-2$
         testCase.setStatus(Status.RUNNING);
@@ -236,7 +187,7 @@
     private void testSucceeded(JvmTestOperationDescriptor descriptor, TestSuccessResult result) {
         TestCaseElement testCase = this.testCases.get(descriptor);
         if (testCase == null) {
-            throw new GradlePluginsRuntimeException(String.format(CoreMessages.DefaultGradleTestRunSession_ErrorMessage_CanNotFindTest, descriptor.getName()));
+            throw new GradlePluginsRuntimeException(String.format(CoreMessages.DefaultGradleTestRunSession_ErrorMessageCanNotFindTest, descriptor.getName()));
         }
         long elapsedTimeMilliseconds = result.getEndTime() - result.getStartTime();
         testCase.setElapsedTimeInSeconds(elapsedTimeMilliseconds / 1000d);
@@ -248,7 +199,7 @@
     private void testFailed(JvmTestOperationDescriptor descriptor, TestFailureResult result) {
         TestCaseElement testCase = this.testCases.get(descriptor);
         if (testCase == null) {
-            throw new GradlePluginsRuntimeException(String.format(CoreMessages.DefaultGradleTestRunSession_ErrorMessage_CanNotFindTest, descriptor.getName()));
+            throw new GradlePluginsRuntimeException(String.format(CoreMessages.DefaultGradleTestRunSession_ErrorMessageCanNotFindTest, descriptor.getName()));
         }
         String trace = toString(result.getFailures());
         long elapsedTimeMilliseconds = result.getEndTime() - result.getStartTime();
@@ -261,7 +212,7 @@
     private void testSkipped(JvmTestOperationDescriptor descriptor, TestSkippedResult result) {
         TestCaseElement testCase = this.testCases.get(descriptor);
         if (testCase == null) {
-            throw new GradlePluginsRuntimeException(String.format(CoreMessages.DefaultGradleTestRunSession_ErrorMessage_CanNotFindTest, descriptor.getName()));
+            throw new GradlePluginsRuntimeException(String.format(CoreMessages.DefaultGradleTestRunSession_ErrorMessageCanNotFindTest, descriptor.getName()));
         }
         testCase.setStatus(Status.NOT_RUN);
         this.testSessionListeners.notifyTestEnded(testCase);
