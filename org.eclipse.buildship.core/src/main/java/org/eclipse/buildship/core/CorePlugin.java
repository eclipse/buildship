/*
 * Copyright (c) 2015 the original author or authors.
 * All rights reserved. This program and the accompanying materials
 * are made available under the terms of the Eclipse Public License v1.0
 * which accompanies this distribution, and is available at
 * http://www.eclipse.org/legal/epl-v10.html
 *
 * Contributors:
 *     Etienne Studer & Donát Csikós (Gradle Inc.) - initial API and implementation and initial documentation
 *     Simon Scholz (vogella GmbH) - Bug 465723
 */

package org.eclipse.buildship.core;

import java.util.Dictionary;
import java.util.Hashtable;

import com.gradleware.tooling.toolingclient.ToolingClient;
import com.gradleware.tooling.toolingmodel.repository.Environment;
import com.gradleware.tooling.toolingmodel.repository.ModelRepositoryProvider;
import com.gradleware.tooling.toolingmodel.repository.internal.DefaultModelRepositoryProvider;
import com.gradleware.tooling.toolingutils.distribution.PublishedGradleVersions;
import org.osgi.framework.BundleContext;
import org.osgi.framework.Constants;
import org.osgi.framework.ServiceRegistration;
import org.osgi.util.tracker.ServiceTracker;

import org.eclipse.core.runtime.Plugin;

import org.eclipse.buildship.core.configuration.ProjectConfigurationManager;
import org.eclipse.buildship.core.configuration.internal.DefaultProjectConfigurationManager;
import org.eclipse.buildship.core.console.ProcessStreamsProvider;
import org.eclipse.buildship.core.console.internal.StdProcessStreamsProvider;
import org.eclipse.buildship.core.event.EventBroker;
import org.eclipse.buildship.core.event.internal.GuavaEventBroker;
import org.eclipse.buildship.core.launch.GradleLaunchConfigurationManager;
import org.eclipse.buildship.core.launch.internal.DefaultGradleLaunchConfigurationManager;
import org.eclipse.buildship.core.notification.UserNotification;
import org.eclipse.buildship.core.notification.internal.ConsoleUserNotification;
import org.eclipse.buildship.core.util.logging.EclipseLogger;
import org.eclipse.buildship.core.workspace.WorkspaceOperations;
import org.eclipse.buildship.core.workspace.internal.DefaultWorkspaceOperations;

/**
 * The plug-in runtime class for the Gradle integration plugin containing the non-UI elements.
 * <p>
 * This class is automatically instantiated by the Eclipse runtime and wired through the
 * <tt>Bundle-Activator</tt> entry in the <tt>META-INF/MANIFEST.MF</tt> file. The registered
 * instance can be obtained during runtime through the {@link CorePlugin#getInstance()} method.
 * <p>
 * Moreover, this is the entry point for accessing associated services:
 * <ul>
 * <li>{@link #modelRepositoryProvider()}: toolingmodel entry point</li>
 * <li>{@link #logger()}: logging facility</li>
 * <li>{@link #workspaceOperations()}: workspace operations to add/modify/delete projects in the
 * workspace</li>
 * <li>{@link #publishedGradleVersions()}: to retrieve all released Gradle versions</li>
 * <li>{@link #eventBroker()}: to be able to use one common {@link EventBroker} within Buildship for
 * event communication. The events, which are send by this {@link EventBroker} should be an
 * implementation of GradleEvent, in order to have a common interface for events.</li>
 * </ul>
 * <p>
 * The {@link #start(BundleContext)} and {@link #stop(BundleContext)} methods' responsibility is to
 * assign and free the managed services along the plugin runtime lifecycle.
 */
@SuppressWarnings({ "unchecked", "rawtypes" })
public final class CorePlugin extends Plugin {

    public static final String PLUGIN_ID = "org.eclipse.buildship.core"; //$NON-NLS-1$

    private static CorePlugin plugin;

    // do not use generics-aware signature since this causes compilation troubles (JDK, Spock)
    // search the web for -target jsr14 to find out more about this obscurity
    private ServiceRegistration loggerService;
    private ServiceRegistration publishedGradleVersionsService;
    private ServiceRegistration toolingClientService;
    private ServiceRegistration modelRepositoryProviderService;
    private ServiceRegistration workspaceOperationsService;
    private ServiceRegistration projectConfigurationManagerService;
    private ServiceRegistration processStreamsProviderService;
    private ServiceRegistration gradleLaunchConfigurationService;
<<<<<<< HEAD
    private ServiceRegistration userNotificationService;
=======
    private ServiceRegistration workbenchOperationsService;
    private ServiceRegistration eventBrokerService;
>>>>>>> 0b01df72

    // service tracker for each service to allow to register other service implementations of the
    // same type but with higher prioritization, useful for testing
    private ServiceTracker loggerServiceTracker;
    private ServiceTracker publishedGradleVersionsServiceTracker;
    private ServiceTracker toolingClientServiceTracker;
    private ServiceTracker modelRepositoryProviderServiceTracker;
    private ServiceTracker workspaceOperationsServiceTracker;
    private ServiceTracker projectConfigurationManagerServiceTracker;
    private ServiceTracker processStreamsProviderServiceTracker;
    private ServiceTracker gradleLaunchConfigurationServiceTracker;
<<<<<<< HEAD
    private ServiceTracker userNotificationServiceTracker;
=======
    private ServiceTracker workbenchOperationsServiceTracker;
    private ServiceTracker eventBrokerServiceTracker;
>>>>>>> 0b01df72

    @Override
    public void start(BundleContext bundleContext) throws Exception {
        super.start(bundleContext);
        registerServices(bundleContext);
        plugin = this;
    }

    @Override
    public void stop(BundleContext context) throws Exception {
        plugin = null;
        unregisterServices();
        super.stop(context);
    }

    private void registerServices(BundleContext context) {
        // store services with low ranking such that they can be overridden
        // during testing or the like
        Dictionary<String, Object> preferences = new Hashtable<String, Object>();
        preferences.put(Constants.SERVICE_RANKING, 1);

        // initialize service trackers before the services are created
        this.loggerServiceTracker = createServiceTracker(context, Logger.class);
        this.publishedGradleVersionsServiceTracker = createServiceTracker(context, PublishedGradleVersions.class);
        this.toolingClientServiceTracker = createServiceTracker(context, ToolingClient.class);
        this.modelRepositoryProviderServiceTracker = createServiceTracker(context, ModelRepositoryProvider.class);
        this.workspaceOperationsServiceTracker = createServiceTracker(context, WorkspaceOperations.class);
        this.projectConfigurationManagerServiceTracker = createServiceTracker(context, ProjectConfigurationManager.class);
        this.processStreamsProviderServiceTracker = createServiceTracker(context, ProcessStreamsProvider.class);
        this.gradleLaunchConfigurationServiceTracker = createServiceTracker(context, GradleLaunchConfigurationManager.class);
<<<<<<< HEAD
        this.userNotificationServiceTracker = createServiceTracker(context, UserNotification.class);
=======
        this.workbenchOperationsServiceTracker = createServiceTracker(context, WorkbenchOperations.class);
        this.eventBrokerServiceTracker = createServiceTracker(context, EventBroker.class);
>>>>>>> 0b01df72

        // register all services
        this.loggerService = registerService(context, Logger.class, createLogger(), preferences);
        this.publishedGradleVersionsService = registerService(context, PublishedGradleVersions.class, createPublishedGradleVersions(), preferences);
        this.toolingClientService = registerService(context, ToolingClient.class, createToolingClient(), preferences);
        this.modelRepositoryProviderService = registerService(context, ModelRepositoryProvider.class, createModelRepositoryProvider(), preferences);
        this.workspaceOperationsService = registerService(context, WorkspaceOperations.class, createWorkspaceOperations(), preferences);
        this.projectConfigurationManagerService = registerService(context, ProjectConfigurationManager.class, createProjectConfigurationManager(), preferences);
        this.processStreamsProviderService = registerService(context, ProcessStreamsProvider.class, createProcessStreamsProvider(), preferences);
        this.gradleLaunchConfigurationService = registerService(context, GradleLaunchConfigurationManager.class, createGradleLaunchConfigurationManager(), preferences);
<<<<<<< HEAD
        this.userNotificationService = registerService(context, UserNotification.class, createUserNotification(), preferences);
=======
        this.workbenchOperationsService = registerService(context, WorkbenchOperations.class, createWorkbenchOperations(), preferences);
        this.eventBrokerService = registerService(context, EventBroker.class, createEventBroker(), preferences);
>>>>>>> 0b01df72
    }

    private ServiceTracker createServiceTracker(BundleContext context, Class<?> clazz) {
        ServiceTracker serviceTracker = new ServiceTracker(context, clazz.getName(), null);
        serviceTracker.open();
        return serviceTracker;
    }

    private <T> ServiceRegistration registerService(BundleContext context, Class<T> clazz, T service, Dictionary<String, Object> properties) {
        return context.registerService(clazz.getName(), service, properties);
    }

    private EclipseLogger createLogger() {
        return new EclipseLogger(getLog(), PLUGIN_ID);
    }

    private PublishedGradleVersions createPublishedGradleVersions() {
        return PublishedGradleVersions.create(true);
    }

    private ToolingClient createToolingClient() {
        return ToolingClient.newClient();
    }

    private ModelRepositoryProvider createModelRepositoryProvider() {
        ToolingClient toolingClient = (ToolingClient) this.toolingClientServiceTracker.getService();
        return new DefaultModelRepositoryProvider(toolingClient, Environment.ECLIPSE);
    }

    private WorkspaceOperations createWorkspaceOperations() {
        return new DefaultWorkspaceOperations();
    }

    private ProjectConfigurationManager createProjectConfigurationManager() {
        WorkspaceOperations workspaceOperations = (WorkspaceOperations) this.workspaceOperationsServiceTracker.getService();
        return new DefaultProjectConfigurationManager(workspaceOperations);
    }

    private ProcessStreamsProvider createProcessStreamsProvider() {
        return new StdProcessStreamsProvider();
    }

    private GradleLaunchConfigurationManager createGradleLaunchConfigurationManager() {
        return new DefaultGradleLaunchConfigurationManager();
    }

    private UserNotification createUserNotification() {
        return new ConsoleUserNotification();
    }

    private EventBroker createEventBroker() {
        return new GuavaEventBroker();
    }

    private void unregisterServices() {
        this.userNotificationService.unregister();
        this.gradleLaunchConfigurationService.unregister();
        this.processStreamsProviderService.unregister();
        this.projectConfigurationManagerService.unregister();
        this.workspaceOperationsService.unregister();
        this.modelRepositoryProviderService.unregister();
        this.toolingClientService.unregister();
        this.publishedGradleVersionsService.unregister();
        this.loggerService.unregister();
        this.eventBrokerService.unregister();

        this.userNotificationServiceTracker.close();
        this.gradleLaunchConfigurationServiceTracker.close();
        this.processStreamsProviderServiceTracker.close();
        this.projectConfigurationManagerServiceTracker.close();
        this.workspaceOperationsServiceTracker.close();
        this.modelRepositoryProviderServiceTracker.close();
        this.toolingClientServiceTracker.close();
        this.publishedGradleVersionsServiceTracker.close();
        this.loggerServiceTracker.close();
        this.eventBrokerServiceTracker.close();
    }

    public static CorePlugin getInstance() {
        return plugin;
    }

    public static Logger logger() {
        return (Logger) getInstance().loggerServiceTracker.getService();
    }

    public static PublishedGradleVersions publishedGradleVersions() {
        return (PublishedGradleVersions) getInstance().publishedGradleVersionsServiceTracker.getService();
    }

    public static ToolingClient toolingClient() {
        return (ToolingClient) getInstance().toolingClientServiceTracker.getService();
    }

    public static ModelRepositoryProvider modelRepositoryProvider() {
        return (ModelRepositoryProvider) getInstance().modelRepositoryProviderServiceTracker.getService();
    }

    public static WorkspaceOperations workspaceOperations() {
        return (WorkspaceOperations) getInstance().workspaceOperationsServiceTracker.getService();
    }

    public static ProjectConfigurationManager projectConfigurationManager() {
        return (ProjectConfigurationManager) getInstance().projectConfigurationManagerServiceTracker.getService();
    }

    public static ProcessStreamsProvider processStreamsProvider() {
        return (ProcessStreamsProvider) getInstance().processStreamsProviderServiceTracker.getService();
    }

    public static GradleLaunchConfigurationManager gradleLaunchConfigurationManager() {
        return (GradleLaunchConfigurationManager) getInstance().gradleLaunchConfigurationServiceTracker.getService();
    }

    public static UserNotification userNotification() {
        return (UserNotification) getInstance().userNotificationServiceTracker.getService();
    }

    public static EventBroker eventBroker() {
        return (EventBroker) getInstance().eventBrokerServiceTracker.getService();
    }

}<|MERGE_RESOLUTION|>--- conflicted
+++ resolved
@@ -80,12 +80,8 @@
     private ServiceRegistration projectConfigurationManagerService;
     private ServiceRegistration processStreamsProviderService;
     private ServiceRegistration gradleLaunchConfigurationService;
-<<<<<<< HEAD
     private ServiceRegistration userNotificationService;
-=======
-    private ServiceRegistration workbenchOperationsService;
     private ServiceRegistration eventBrokerService;
->>>>>>> 0b01df72
 
     // service tracker for each service to allow to register other service implementations of the
     // same type but with higher prioritization, useful for testing
@@ -97,12 +93,8 @@
     private ServiceTracker projectConfigurationManagerServiceTracker;
     private ServiceTracker processStreamsProviderServiceTracker;
     private ServiceTracker gradleLaunchConfigurationServiceTracker;
-<<<<<<< HEAD
     private ServiceTracker userNotificationServiceTracker;
-=======
-    private ServiceTracker workbenchOperationsServiceTracker;
     private ServiceTracker eventBrokerServiceTracker;
->>>>>>> 0b01df72
 
     @Override
     public void start(BundleContext bundleContext) throws Exception {
@@ -133,12 +125,8 @@
         this.projectConfigurationManagerServiceTracker = createServiceTracker(context, ProjectConfigurationManager.class);
         this.processStreamsProviderServiceTracker = createServiceTracker(context, ProcessStreamsProvider.class);
         this.gradleLaunchConfigurationServiceTracker = createServiceTracker(context, GradleLaunchConfigurationManager.class);
-<<<<<<< HEAD
         this.userNotificationServiceTracker = createServiceTracker(context, UserNotification.class);
-=======
-        this.workbenchOperationsServiceTracker = createServiceTracker(context, WorkbenchOperations.class);
         this.eventBrokerServiceTracker = createServiceTracker(context, EventBroker.class);
->>>>>>> 0b01df72
 
         // register all services
         this.loggerService = registerService(context, Logger.class, createLogger(), preferences);
@@ -149,12 +137,8 @@
         this.projectConfigurationManagerService = registerService(context, ProjectConfigurationManager.class, createProjectConfigurationManager(), preferences);
         this.processStreamsProviderService = registerService(context, ProcessStreamsProvider.class, createProcessStreamsProvider(), preferences);
         this.gradleLaunchConfigurationService = registerService(context, GradleLaunchConfigurationManager.class, createGradleLaunchConfigurationManager(), preferences);
-<<<<<<< HEAD
         this.userNotificationService = registerService(context, UserNotification.class, createUserNotification(), preferences);
-=======
-        this.workbenchOperationsService = registerService(context, WorkbenchOperations.class, createWorkbenchOperations(), preferences);
         this.eventBrokerService = registerService(context, EventBroker.class, createEventBroker(), preferences);
->>>>>>> 0b01df72
     }
 
     private ServiceTracker createServiceTracker(BundleContext context, Class<?> clazz) {
