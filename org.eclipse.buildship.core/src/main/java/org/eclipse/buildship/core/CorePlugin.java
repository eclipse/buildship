/*
 * Copyright (c) 2015 the original author or authors.
 * All rights reserved. This program and the accompanying materials
 * are made available under the terms of the Eclipse Public License v1.0
 * which accompanies this distribution, and is available at
 * http://www.eclipse.org/legal/epl-v10.html
 *
 * Contributors:
 *     Etienne Studer & Donát Csikós (Gradle Inc.) - initial API and implementation and initial documentation
 *     Simon Scholz (vogella GmbH) - Bug 465723
 */

package org.eclipse.buildship.core;

import java.util.Dictionary;
import java.util.Hashtable;

import org.osgi.framework.Bundle;
import org.osgi.framework.BundleContext;
import org.osgi.framework.Constants;
import org.osgi.framework.ServiceReference;
import org.osgi.framework.ServiceRegistration;
import org.osgi.util.tracker.ServiceTracker;

import com.gradleware.tooling.toolingclient.ToolingClient;
import com.gradleware.tooling.toolingclient.ToolingClient.CleanUpStrategy;
import com.gradleware.tooling.toolingmodel.repository.Environment;
import com.gradleware.tooling.toolingmodel.repository.ModelRepositoryProvider;
import com.gradleware.tooling.toolingmodel.repository.ModelRepositoryProviderFactory;

import org.eclipse.core.net.proxy.IProxyService;
import org.eclipse.core.runtime.Platform;
import org.eclipse.core.runtime.Plugin;

import org.eclipse.buildship.core.configuration.ProjectConfigurationManager;
import org.eclipse.buildship.core.configuration.internal.DefaultProjectConfigurationManager;
import org.eclipse.buildship.core.console.ProcessStreamsProvider;
import org.eclipse.buildship.core.console.internal.StdProcessStreamsProvider;
import org.eclipse.buildship.core.event.ListenerRegistry;
import org.eclipse.buildship.core.event.internal.DefaultListenerRegistry;
import org.eclipse.buildship.core.launch.GradleLaunchConfigurationManager;
import org.eclipse.buildship.core.launch.internal.DefaultGradleLaunchConfigurationManager;
import org.eclipse.buildship.core.notification.UserNotification;
import org.eclipse.buildship.core.notification.internal.ConsoleUserNotification;
import org.eclipse.buildship.core.util.gradle.PublishedGradleVersionsWrapper;
import org.eclipse.buildship.core.util.logging.EclipseLogger;
import org.eclipse.buildship.core.workspace.WorkspaceOperations;
import org.eclipse.buildship.core.workspace.internal.DefaultWorkspaceOperations;

/**
 * The plug-in runtime class for the Gradle integration plugin containing the non-UI elements.
 * <p/>
 * This class is automatically instantiated by the Eclipse runtime and wired through the
 * <tt>Bundle-Activator</tt> entry in the <tt>META-INF/MANIFEST.MF</tt> file. The registered
 * instance can be obtained during runtime through the {@link CorePlugin#getInstance()} method.
 * <p/>
 * Moreover, this is the entry point for accessing associated services. All service references
 * are accessible via static methods on this class.
 * <p/>
 * The {@link #start(BundleContext)} and {@link #stop(BundleContext)} methods' responsibility is to
 * assign and free the managed services along the plugin runtime lifecycle.
 */
@SuppressWarnings({ "unchecked", "rawtypes" })
public final class CorePlugin extends Plugin {

    public static final String PLUGIN_ID = "org.eclipse.buildship.core"; //$NON-NLS-1$

    private static CorePlugin plugin;

    // do not use generics-aware signature since this causes compilation troubles (JDK, Spock)
    // search the web for -target jsr14 to find out more about this obscurity
    private ServiceRegistration loggerService;
    private ServiceRegistration publishedGradleVersionsService;
    private ServiceRegistration toolingClientService;
    private ServiceRegistration modelRepositoryProviderService;
    private ServiceRegistration workspaceOperationsService;
    private ServiceRegistration projectConfigurationManagerService;
    private ServiceRegistration processStreamsProviderService;
    private ServiceRegistration gradleLaunchConfigurationService;
    private ServiceRegistration listenerRegistryService;
    private ServiceRegistration userNotificationService;
    private ServiceRegistration proxyService;

    // service tracker for each service to allow to register other service implementations of the
    // same type but with higher prioritization, useful for testing
    private ServiceTracker loggerServiceTracker;
    private ServiceTracker publishedGradleVersionsServiceTracker;
    private ServiceTracker toolingClientServiceTracker;
    private ServiceTracker modelRepositoryProviderServiceTracker;
    private ServiceTracker workspaceOperationsServiceTracker;
    private ServiceTracker projectConfigurationManagerServiceTracker;
    private ServiceTracker processStreamsProviderServiceTracker;
    private ServiceTracker gradleLaunchConfigurationServiceTracker;
    private ServiceTracker listenerRegistryServiceTracker;
    private ServiceTracker userNotificationServiceTracker;
    private ServiceTracker proxyServiceTracker;

    @Override
    public void start(BundleContext bundleContext) throws Exception {
        super.start(bundleContext);
        plugin = this;
        registerServices(bundleContext);
    }

    @Override
    public void stop(BundleContext context) throws Exception {
        toolingClient().stop(CleanUpStrategy.GRACEFULLY);
        unregisterServices();
        plugin = null;
        super.stop(context);
    }

    private void registerServices(BundleContext context) {
        // store services with low ranking such that they can be overridden
        // during testing or the like
        Dictionary<String, Object> preferences = new Hashtable<String, Object>();
        preferences.put(Constants.SERVICE_RANKING, 1);

        // initialize service trackers before the services are created
        this.loggerServiceTracker = createServiceTracker(context, Logger.class);
        this.publishedGradleVersionsServiceTracker = createServiceTracker(context, PublishedGradleVersionsWrapper.class);
        this.toolingClientServiceTracker = createServiceTracker(context, ToolingClient.class);
        this.modelRepositoryProviderServiceTracker = createServiceTracker(context, ModelRepositoryProvider.class);
        this.workspaceOperationsServiceTracker = createServiceTracker(context, WorkspaceOperations.class);
        this.projectConfigurationManagerServiceTracker = createServiceTracker(context, ProjectConfigurationManager.class);
        this.processStreamsProviderServiceTracker = createServiceTracker(context, ProcessStreamsProvider.class);
        this.gradleLaunchConfigurationServiceTracker = createServiceTracker(context, GradleLaunchConfigurationManager.class);
        this.listenerRegistryServiceTracker = createServiceTracker(context, ListenerRegistry.class);
        this.userNotificationServiceTracker = createServiceTracker(context, UserNotification.class);
        this.proxyServiceTracker = createServiceTracker(context, IProxyService.class);

        // register all services
        this.loggerService = registerService(context, Logger.class, createLogger(), preferences);
        this.publishedGradleVersionsService = registerService(context, PublishedGradleVersionsWrapper.class, createPublishedGradleVersions(), preferences);
        this.toolingClientService = registerService(context, ToolingClient.class, createToolingClient(), preferences);
        this.modelRepositoryProviderService = registerService(context, ModelRepositoryProvider.class, createModelRepositoryProvider(), preferences);
        this.workspaceOperationsService = registerService(context, WorkspaceOperations.class, createWorkspaceOperations(), preferences);
        this.projectConfigurationManagerService = registerService(context, ProjectConfigurationManager.class, createProjectConfigurationManager(), preferences);
        this.processStreamsProviderService = registerService(context, ProcessStreamsProvider.class, createProcessStreamsProvider(), preferences);
        this.gradleLaunchConfigurationService = registerService(context, GradleLaunchConfigurationManager.class, createGradleLaunchConfigurationManager(), preferences);
        this.listenerRegistryService = registerService(context, ListenerRegistry.class, createListenerRegistry(), preferences);
        this.userNotificationService = registerService(context, UserNotification.class, createUserNotification(), preferences);
        this.proxyService = registerService(context, IProxyService.class, retrieveProxyService(), preferences);
    }

    private ServiceTracker createServiceTracker(BundleContext context, Class<?> clazz) {
        ServiceTracker serviceTracker = new ServiceTracker(context, clazz.getName(), null);
        serviceTracker.open();
        return serviceTracker;
    }

    private <T> ServiceRegistration registerService(BundleContext context, Class<T> clazz, T service, Dictionary<String, Object> properties) {
        return context.registerService(clazz.getName(), service, properties);
    }

    private EclipseLogger createLogger() {
        return new EclipseLogger(getLog(), PLUGIN_ID, isDebugging());
    }

    private PublishedGradleVersionsWrapper createPublishedGradleVersions() {
        return new PublishedGradleVersionsWrapper();
    }

    private ToolingClient createToolingClient() {
        return ToolingClient.newClient();
    }

    private ModelRepositoryProvider createModelRepositoryProvider() {
        ToolingClient toolingClient = (ToolingClient) this.toolingClientServiceTracker.getService();
        return ModelRepositoryProviderFactory.create(toolingClient, Environment.ECLIPSE);
    }

    private WorkspaceOperations createWorkspaceOperations() {
        return new DefaultWorkspaceOperations();
    }

    private ProjectConfigurationManager createProjectConfigurationManager() {
        WorkspaceOperations workspaceOperations = (WorkspaceOperations) this.workspaceOperationsServiceTracker.getService();
        return new DefaultProjectConfigurationManager(workspaceOperations);
    }

    private ProcessStreamsProvider createProcessStreamsProvider() {
        return new StdProcessStreamsProvider();
    }

    private GradleLaunchConfigurationManager createGradleLaunchConfigurationManager() {
        return new DefaultGradleLaunchConfigurationManager();
    }

    private ListenerRegistry createListenerRegistry() {
        return new DefaultListenerRegistry();
    }

    private UserNotification createUserNotification() {
        return new ConsoleUserNotification();
    }

<<<<<<< HEAD
    /*
     * https://resheim.net/2008/10/connecting-through-proxy.html
     */
    private IProxyService retrieveProxyService() {
        final String CORE_NET_BUNDLE = "org.eclipse.core.net";
        Bundle bundle = Platform.getBundle(CORE_NET_BUNDLE);
        while (bundle.getState() != Bundle.ACTIVE) {
            try {
                Thread.sleep(1000);
            } catch (InterruptedException e) {
                e.printStackTrace();
            }
        }
        ServiceReference ref = bundle.getBundleContext().getServiceReference(IProxyService.class.getName());

        if (ref != null) {
           return (IProxyService) bundle.getBundleContext().getService(ref);
=======
    private IProxyService retrieveProxyService() {
        // https://resheim.net/2008/10/connecting-through-proxy.html
        final String CORE_NET_BUNDLE = "org.eclipse.core.net";
        Bundle bundle = Platform.getBundle(CORE_NET_BUNDLE);
        ServiceReference ref = bundle.getBundleContext().getServiceReference(IProxyService.class.getName());

        if (ref != null) {
           IProxyService proxyService = (IProxyService) bundle.getBundleContext().getService(ref);
           proxyService.setProxiesEnabled(true);
           proxyService.setSystemProxiesEnabled(false);
           return proxyService;
>>>>>>> 8d2a8193
        }

        return null;
    }

    private void unregisterServices() {
        this.proxyService.unregister();
        this.userNotificationService.unregister();
        this.listenerRegistryService.unregister();
        this.gradleLaunchConfigurationService.unregister();
        this.processStreamsProviderService.unregister();
        this.projectConfigurationManagerService.unregister();
        this.workspaceOperationsService.unregister();
        this.modelRepositoryProviderService.unregister();
        this.toolingClientService.unregister();
        this.publishedGradleVersionsService.unregister();
        this.loggerService.unregister();

        this.proxyServiceTracker.close();
        this.userNotificationServiceTracker.close();
        this.listenerRegistryServiceTracker.close();
        this.gradleLaunchConfigurationServiceTracker.close();
        this.processStreamsProviderServiceTracker.close();
        this.projectConfigurationManagerServiceTracker.close();
        this.workspaceOperationsServiceTracker.close();
        this.modelRepositoryProviderServiceTracker.close();
        this.toolingClientServiceTracker.close();
        this.publishedGradleVersionsServiceTracker.close();
        this.loggerServiceTracker.close();
    }

    public static CorePlugin getInstance() {
        return plugin;
    }

    public static Logger logger() {
        return (Logger) getInstance().loggerServiceTracker.getService();
    }

    public static PublishedGradleVersionsWrapper publishedGradleVersions() {
        return (PublishedGradleVersionsWrapper) getInstance().publishedGradleVersionsServiceTracker.getService();
    }

    public static ToolingClient toolingClient() {
        return (ToolingClient) getInstance().toolingClientServiceTracker.getService();
    }

    public static ModelRepositoryProvider modelRepositoryProvider() {
        return (ModelRepositoryProvider) getInstance().modelRepositoryProviderServiceTracker.getService();
    }

    public static WorkspaceOperations workspaceOperations() {
        return (WorkspaceOperations) getInstance().workspaceOperationsServiceTracker.getService();
    }

    public static ProjectConfigurationManager projectConfigurationManager() {
        return (ProjectConfigurationManager) getInstance().projectConfigurationManagerServiceTracker.getService();
    }

    public static ProcessStreamsProvider processStreamsProvider() {
        return (ProcessStreamsProvider) getInstance().processStreamsProviderServiceTracker.getService();
    }

    public static GradleLaunchConfigurationManager gradleLaunchConfigurationManager() {
        return (GradleLaunchConfigurationManager) getInstance().gradleLaunchConfigurationServiceTracker.getService();
    }

    public static ListenerRegistry listenerRegistry() {
        return (ListenerRegistry) getInstance().listenerRegistryServiceTracker.getService();
    }

    public static UserNotification userNotification() {
        return (UserNotification) getInstance().userNotificationServiceTracker.getService();
    }

    public static IProxyService getProxyService() {
        return (IProxyService) getInstance().proxyServiceTracker.getService();
    }

}<|MERGE_RESOLUTION|>--- conflicted
+++ resolved
@@ -195,25 +195,6 @@
         return new ConsoleUserNotification();
     }
 
-<<<<<<< HEAD
-    /*
-     * https://resheim.net/2008/10/connecting-through-proxy.html
-     */
-    private IProxyService retrieveProxyService() {
-        final String CORE_NET_BUNDLE = "org.eclipse.core.net";
-        Bundle bundle = Platform.getBundle(CORE_NET_BUNDLE);
-        while (bundle.getState() != Bundle.ACTIVE) {
-            try {
-                Thread.sleep(1000);
-            } catch (InterruptedException e) {
-                e.printStackTrace();
-            }
-        }
-        ServiceReference ref = bundle.getBundleContext().getServiceReference(IProxyService.class.getName());
-
-        if (ref != null) {
-           return (IProxyService) bundle.getBundleContext().getService(ref);
-=======
     private IProxyService retrieveProxyService() {
         // https://resheim.net/2008/10/connecting-through-proxy.html
         final String CORE_NET_BUNDLE = "org.eclipse.core.net";
@@ -225,7 +206,6 @@
            proxyService.setProxiesEnabled(true);
            proxyService.setSystemProxiesEnabled(false);
            return proxyService;
->>>>>>> 8d2a8193
         }
 
         return null;
