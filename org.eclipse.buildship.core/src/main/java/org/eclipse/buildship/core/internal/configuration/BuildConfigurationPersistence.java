--- conflicted
+++ resolved
@@ -60,7 +60,6 @@
         return readPreferences(preferences, projectDir);
     }
 
-<<<<<<< HEAD
     public DefaultBuildConfigurationProperties readCompositeBuildProperties(File compositeDir) {
         Preconditions.checkNotNull(compositeDir);
         PreferenceStore preferences = PreferenceStore.forPreferenceFile(compositeDir);
@@ -68,9 +67,6 @@
     }
 
 	public void saveBuildConfiguration(IProject project, DefaultBuildConfigurationProperties properties) {
-=======
-    public void saveBuildConfiguration(IProject project, BuildConfigurationProperties properties) {
->>>>>>> a40553f9
         Preconditions.checkNotNull(project);
         Preconditions.checkNotNull(properties);
         PreferenceStore preferences = PreferenceStore.forProjectScope(project, PREF_NODE);
@@ -159,7 +155,6 @@
         boolean showConsoleView = preferences.readBoolean(PREF_KEY_SHOW_CONSOLE_VIEW, false);
         boolean showExecutionsView = preferences.readBoolean(PREF_KEY_SHOW_EXECUTIONS_VIEW, false);
 
-<<<<<<< HEAD
         return new DefaultBuildConfigurationProperties(rootDir, distribution, gradleUserHome, javaHome, overrideWorkspaceSettings, buildScansEnabled, offlineMode, autoSync, arguments, jvmArguments, showConsoleView, showExecutionsView);
     }
     
@@ -227,27 +222,6 @@
             preferences.delete(PREF_KEY_SHOW_CONSOLE_VIEW);
             preferences.delete(PREF_KEY_SHOW_EXECUTIONS_VIEW);
         }
-=======
-        return new BuildConfigurationProperties(rootDir, distribution, gradleUserHome, javaHome, overrideWorkspaceSettings, buildScansEnabled, offlineMode, autoSync, arguments, jvmArguments, showConsoleView, showExecutionsView);
-    }
-
-    private static void savePreferences(BuildConfigurationProperties properties, PreferenceStore preferences) {
-        GradleDistribution gradleDistribution = properties.getGradleDistribution();
-        String gradleDistributionString = gradleDistribution == null ? GradleDistribution.fromBuild().toString() : gradleDistribution.toString();
-        preferences.write(PREF_KEY_CONNECTION_GRADLE_DISTRIBUTION, gradleDistributionString);
-        preferences.write(PREF_KEY_GRADLE_USER_HOME, toPortableString(properties.getGradleUserHome()));
-        preferences.write(PREF_KEY_JAVA_HOME, toPortableString(properties.getJavaHome()));
-        preferences.writeBoolean(PREF_KEY_OVERRIDE_WORKSPACE_SETTINGS, properties.isOverrideWorkspaceSettings());
-        preferences.writeBoolean(PREF_KEY_BUILD_SCANS_ENABLED, properties.isBuildScansEnabled());
-        preferences.writeBoolean(PREF_KEY_OFFLINE_MODE, properties.isOfflineMode());
-        preferences.writeBoolean(PREF_KEY_AUTO_SYNC, properties.isAutoSync());
-        List<String> arguments = properties.getArguments();
-        preferences.write(PREF_KEY_ARGUMENTS, arguments == null ? "" : Joiner.on(' ').join(arguments));
-        List<String> jvmArguments = properties.getJvmArguments();
-        preferences.write(PREF_KEY_JVM_ARGUMENTS, jvmArguments == null ? "" : Joiner.on(' ').join(jvmArguments));
-        preferences.writeBoolean(PREF_KEY_SHOW_CONSOLE_VIEW, properties.isShowConsoleView());
-        preferences.writeBoolean(PREF_KEY_SHOW_EXECUTIONS_VIEW, properties.isShowExecutionsView());
->>>>>>> a40553f9
         preferences.flush();
     }
 
