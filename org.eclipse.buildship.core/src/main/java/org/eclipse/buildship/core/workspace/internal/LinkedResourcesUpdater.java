/*
 * Copyright (c) 2015 the original author or authors.
 * All rights reserved. This program and the accompanying materials
 * are made available under the terms of the Eclipse Public License v1.0
 * which accompanies this distribution, and is available at
 * http://www.eclipse.org/legal/epl-v10.html
 *
 * Contributors:
 *     Etienne Studer & Donát Csikós (Gradle Inc.) - initial API and implementation and initial documentation
 */

package org.eclipse.buildship.core.workspace.internal;

import java.util.Collection;
import java.util.Collections;
import java.util.List;
import java.util.Set;

import com.google.common.base.Preconditions;
import com.google.common.collect.ImmutableList;
import com.google.common.collect.ImmutableSet;
import com.google.common.collect.Sets;

import com.gradleware.tooling.toolingmodel.OmniEclipseLinkedResource;

import org.eclipse.core.resources.IFile;
import org.eclipse.core.resources.IFolder;
import org.eclipse.core.resources.IProject;
import org.eclipse.core.resources.IResource;
import org.eclipse.core.runtime.CoreException;
import org.eclipse.core.runtime.IPath;
import org.eclipse.core.runtime.IProgressMonitor;
import org.eclipse.core.runtime.Path;
import org.eclipse.core.runtime.SubMonitor;

<<<<<<< HEAD
=======
import org.eclipse.buildship.core.CorePlugin;
import org.eclipse.buildship.core.GradlePluginsRuntimeException;
>>>>>>> 5f586d0a
import org.eclipse.buildship.core.preferences.PersistentModel;
import org.eclipse.buildship.core.util.file.FileUtils;

/**
 * Updates the linked sources of the target project.
 *
 * Note that currently we only include linked resources that are folders.
 */
final class LinkedResourcesUpdater {

    private final IProject project;
    private final ImmutableList<OmniEclipseLinkedResource> resources;
    private final ImmutableSet<IPath> resourcePaths;

    private LinkedResourcesUpdater(IProject project, List<OmniEclipseLinkedResource> linkedResources) {
        this.project = Preconditions.checkNotNull(project);
        ImmutableList.Builder<OmniEclipseLinkedResource> resources = ImmutableList.builder();
        ImmutableSet.Builder<IPath> resourcePaths = ImmutableSet.builder();
        for (OmniEclipseLinkedResource linkedResource : linkedResources) {
            if (isSupportedLinkedResource(linkedResource)) {
                resources.add(linkedResource);
                resourcePaths.add(new Path(linkedResource.getLocation()));
            }
        }
        this.resources = resources.build();
        this.resourcePaths = resourcePaths.build();
    }

    private static boolean isSupportedLinkedResource(OmniEclipseLinkedResource linkedResource) {
        // linked resources with locationUri set are not supported
        return linkedResource.getLocation() != null;
    }

    private void updateLinkedResources(PersistentModelBuilder persistentModel, IProgressMonitor monitor) throws CoreException {
        SubMonitor progress = SubMonitor.convert(monitor, 2);
        removeOutdatedLinkedResources(persistentModel, progress.newChild(1));
        createLinkedResources(persistentModel, progress.newChild(1));
    }

<<<<<<< HEAD
    private void removeOutdatedLinkedResources(PersistentModelBuilder persistentModel, SubMonitor progress) throws CoreException {
        PersistentModel previousModel = persistentModel.getPrevious();
        Collection<IPath> linkedPaths = previousModel.isPresent() ? previousModel.getLinkedResources() : Collections.<IPath>emptyList();
        progress.setWorkRemaining(linkedPaths.size());
        for (IPath linkedPath : linkedPaths) {
            SubMonitor childProgress = progress.newChild(1);
            IFolder linkedFolder = this.project.getFolder(linkedPath);
            if (shouldDelete(linkedFolder)) {
                linkedFolder.delete(false, childProgress);
=======
    private void removeOutdatedLinkedResources(SubMonitor progress) throws CoreException {
        PersistentModel model = CorePlugin.modelPersistence().loadModel(this.project);
        Collection<IPath> linkedPaths = model.getLinkedResources();
        if (linkedPaths != null) {
            progress.setWorkRemaining(linkedPaths.size());
            for (IPath linkedPath : linkedPaths) {
                SubMonitor childProgress = progress.newChild(1);
                IResource linkedResource = this.project.findMember(linkedPath);
                if (shouldDelete(linkedResource)) {
                    linkedResource.delete(false, childProgress);
                }
>>>>>>> 5f586d0a
            }
        }
    }

    private boolean shouldDelete(IResource resource) {
        return resource != null && linkedWithValidLocation(resource) && !partOfCurrentGradleModel(resource);
    }

    private boolean linkedWithValidLocation(IResource resource) {
        return resource.exists() && resource.isLinked() && resource.getLocation() != null;
    }

    private boolean partOfCurrentGradleModel(IResource resource) {
        return this.resourcePaths.contains(resource.getProjectRelativePath());
    }

<<<<<<< HEAD
    private void createLinkedResources(PersistentModelBuilder persistentModel, SubMonitor progress) throws CoreException {
        progress.setWorkRemaining(this.linkedResources.size());
=======
    private void createLinkedResources(SubMonitor progress) throws CoreException {
        progress.setWorkRemaining(this.resources.size());
>>>>>>> 5f586d0a
        Set<IPath> linkedPaths = Sets.newHashSet();
        for (OmniEclipseLinkedResource linkedFile : this.resources) {
            SubMonitor childProgress = progress.newChild(1);
            IResource file = createLinkedResource(linkedFile, childProgress);
            linkedPaths.add(file.getProjectRelativePath());
        }
        persistentModel.linkedResources(linkedPaths);
    }

    private IResource createLinkedResource(OmniEclipseLinkedResource linkedResource, SubMonitor progress) throws CoreException {
        String name = linkedResource.getName();
        String type = linkedResource.getType();
        IPath path = new Path(linkedResource.getLocation());
        if ("1".equals(type)) { // magic number for linked files
            IFile file = this.project.getFile(name);
            FileUtils.ensureParentFolderHierarchyExists(file);
            file.createLink(path, IResource.BACKGROUND_REFRESH | IResource.ALLOW_MISSING_LOCAL | IResource.REPLACE, progress);
            return file;
        } else if ("2".equals(type)) { // magic number for linked folders
            IFolder folder = this.project.getFolder(name);
            FileUtils.ensureParentFolderHierarchyExists(folder);
            folder.createLink(path, IResource.BACKGROUND_REFRESH | IResource.ALLOW_MISSING_LOCAL | IResource.REPLACE, progress);
            return folder;
        } else {
            throw new GradlePluginsRuntimeException("Unknows linked resource type: " + type);
        }
    }

    public static void update(IProject project, List<OmniEclipseLinkedResource> linkedResources, PersistentModelBuilder persistentModel, IProgressMonitor monitor) throws CoreException {
        LinkedResourcesUpdater updater = new LinkedResourcesUpdater(project, linkedResources);
        updater.updateLinkedResources(persistentModel, monitor);
    }
}<|MERGE_RESOLUTION|>--- conflicted
+++ resolved
@@ -33,11 +33,7 @@
 import org.eclipse.core.runtime.Path;
 import org.eclipse.core.runtime.SubMonitor;
 
-<<<<<<< HEAD
-=======
-import org.eclipse.buildship.core.CorePlugin;
 import org.eclipse.buildship.core.GradlePluginsRuntimeException;
->>>>>>> 5f586d0a
 import org.eclipse.buildship.core.preferences.PersistentModel;
 import org.eclipse.buildship.core.util.file.FileUtils;
 
@@ -77,29 +73,15 @@
         createLinkedResources(persistentModel, progress.newChild(1));
     }
 
-<<<<<<< HEAD
     private void removeOutdatedLinkedResources(PersistentModelBuilder persistentModel, SubMonitor progress) throws CoreException {
         PersistentModel previousModel = persistentModel.getPrevious();
         Collection<IPath> linkedPaths = previousModel.isPresent() ? previousModel.getLinkedResources() : Collections.<IPath>emptyList();
         progress.setWorkRemaining(linkedPaths.size());
         for (IPath linkedPath : linkedPaths) {
             SubMonitor childProgress = progress.newChild(1);
-            IFolder linkedFolder = this.project.getFolder(linkedPath);
-            if (shouldDelete(linkedFolder)) {
-                linkedFolder.delete(false, childProgress);
-=======
-    private void removeOutdatedLinkedResources(SubMonitor progress) throws CoreException {
-        PersistentModel model = CorePlugin.modelPersistence().loadModel(this.project);
-        Collection<IPath> linkedPaths = model.getLinkedResources();
-        if (linkedPaths != null) {
-            progress.setWorkRemaining(linkedPaths.size());
-            for (IPath linkedPath : linkedPaths) {
-                SubMonitor childProgress = progress.newChild(1);
-                IResource linkedResource = this.project.findMember(linkedPath);
-                if (shouldDelete(linkedResource)) {
-                    linkedResource.delete(false, childProgress);
-                }
->>>>>>> 5f586d0a
+            IResource linkedResource = this.project.findMember(linkedPath);
+            if (shouldDelete(linkedResource)) {
+                linkedResource.delete(false, childProgress);
             }
         }
     }
@@ -116,13 +98,8 @@
         return this.resourcePaths.contains(resource.getProjectRelativePath());
     }
 
-<<<<<<< HEAD
     private void createLinkedResources(PersistentModelBuilder persistentModel, SubMonitor progress) throws CoreException {
-        progress.setWorkRemaining(this.linkedResources.size());
-=======
-    private void createLinkedResources(SubMonitor progress) throws CoreException {
         progress.setWorkRemaining(this.resources.size());
->>>>>>> 5f586d0a
         Set<IPath> linkedPaths = Sets.newHashSet();
         for (OmniEclipseLinkedResource linkedFile : this.resources) {
             SubMonitor childProgress = progress.newChild(1);
