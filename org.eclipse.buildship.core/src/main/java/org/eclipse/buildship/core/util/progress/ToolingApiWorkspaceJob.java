/*
 * Copyright (c) 2015 the original author or authors.
 * All rights reserved. This program and the accompanying materials
 * are made available under the terms of the Eclipse Public License v1.0
 * which accompanies this distribution, and is available at
 * http://www.eclipse.org/legal/epl-v10.html
 *
 * Contributors:
 *     Etienne Studer & Donát Csikós (Gradle Inc.) - initial API and implementation and initial documentation
 */

package org.eclipse.buildship.core.util.progress;

import org.gradle.tooling.CancellationToken;
import org.gradle.tooling.CancellationTokenSource;
import org.gradle.tooling.GradleConnector;

import org.eclipse.core.resources.WorkspaceJob;
import org.eclipse.core.runtime.CoreException;
import org.eclipse.core.runtime.IProgressMonitor;
import org.eclipse.core.runtime.IStatus;

import org.eclipse.buildship.core.proxy.EclipseProxySettingsSupporter;

/**
 * Base class for cancellable workspace jobs that invoke the Gradle Tooling API.
 *
 * Note that if the job returns a normal error status then Eclipse shows the default error dialog,
 * which is too basic for our needs. On the other hand, the OK_STATUS is not feasible since invokers
 * of the job might need to determine if the job has finished successfully or not. To solve this
 * dilemma, we return an INFO/CANCEL status containing the thrown exception.
 */
public abstract class ToolingApiWorkspaceJob extends WorkspaceJob {

    private final CancellationTokenSource tokenSource;
    private final String workName;
    private final boolean notifyUserAboutBuildFailures;

    /**
     * Creates a new job with the specified name. The job name is a human-readable value that is
     * displayed to users. The name does not need to be unique, but it must not be {@code null}. A
     * token for Gradle build cancellation is created.
     *
     * @param name the name of the job
     */
    protected ToolingApiWorkspaceJob(String name) {
        this(name, true);

    }

    /**
     * Creates a new job with the specified name. The job name is a human-readable value that is
     * displayed to users. The name does not need to be unique, but it must not be {@code null}. A
     * token for Gradle build cancellation is created.
     *
     * @param name the name of the job
     * @param notifyUserAboutBuildFailures {@code true} if the user should be visually notified about build failures that happen while running the job
     */
    protected ToolingApiWorkspaceJob(String name, boolean notifyUserAboutBuildFailures) {
        super(name);
        this.tokenSource = GradleConnector.newCancellationTokenSource();
        this.workName = name;
        this.notifyUserAboutBuildFailures = notifyUserAboutBuildFailures;
    }

    protected CancellationToken getToken() {
        return this.tokenSource.token();
    }

    @Override
    public final IStatus runInWorkspace(final IProgressMonitor monitor) throws CoreException {
        ToolingApiInvoker invoker = new ToolingApiInvoker(this.workName, this.notifyUserAboutBuildFailures);
<<<<<<< HEAD
        final EclipseProxySettingsSupporter proxySettingsSupporter = new EclipseProxySettingsSupporter();
        proxySettingsSupporter.configureEclipseProxySettings();
=======
        EclipseProxySettingsSupporter.configureEclipseProxySettings();
>>>>>>> 8d2a8193

        return invoker.invoke(new ToolingApiCommand() {
            @Override
            public void run() throws Exception {
                try {
                    runToolingApiJobInWorkspace(monitor);
                } finally {
<<<<<<< HEAD
                    proxySettingsSupporter.restoreSystemProxySettings();
=======
                    EclipseProxySettingsSupporter.restoreSystemProxySettings();
>>>>>>> 8d2a8193
                }
            }
        }, monitor);
    }

    /**
     * Template method that executes the actual Tooling API-related work.
     * <p/>
     * If an exception is thrown in this method, the exception is reported via the
     * {@link org.eclipse.buildship.core.notification.UserNotification} service. The
     * notification content and its severity depend on the type of the thrown exception.
     * <p/>
     * If no exception is thrown in the template method, the job's return status is
     * {@link org.eclipse.core.runtime.Status#OK_STATUS}. If an exception occurs, a non-error, non-ok status
     * is returned. This disables the platform UI to show the built-in (and rather basic)
     * exception dialog.
     *
     * @param monitor the monitor to report the progress
     * @throws Exception thrown when an error happens during the execution
     */
    protected abstract void runToolingApiJobInWorkspace(IProgressMonitor monitor) throws Exception;

    @Override
    protected void canceling() {
        this.tokenSource.cancel();
    }

}<|MERGE_RESOLUTION|>--- conflicted
+++ resolved
@@ -70,12 +70,7 @@
     @Override
     public final IStatus runInWorkspace(final IProgressMonitor monitor) throws CoreException {
         ToolingApiInvoker invoker = new ToolingApiInvoker(this.workName, this.notifyUserAboutBuildFailures);
-<<<<<<< HEAD
-        final EclipseProxySettingsSupporter proxySettingsSupporter = new EclipseProxySettingsSupporter();
-        proxySettingsSupporter.configureEclipseProxySettings();
-=======
         EclipseProxySettingsSupporter.configureEclipseProxySettings();
->>>>>>> 8d2a8193
 
         return invoker.invoke(new ToolingApiCommand() {
             @Override
@@ -83,11 +78,7 @@
                 try {
                     runToolingApiJobInWorkspace(monitor);
                 } finally {
-<<<<<<< HEAD
-                    proxySettingsSupporter.restoreSystemProxySettings();
-=======
                     EclipseProxySettingsSupporter.restoreSystemProxySettings();
->>>>>>> 8d2a8193
                 }
             }
         }, monitor);
