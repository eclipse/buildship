--- conflicted
+++ resolved
@@ -81,13 +81,8 @@
     <extension point="org.eclipse.core.contenttype.contentTypes">
       <content-type
            file-extensions="gradle"
-<<<<<<< HEAD
-           id="org.eclipse.buildship.core.gradleScript"
-           name="Gradle Build File"
-=======
            id="org.eclipse.buildship.core.files.gradlebuildscript"
            name="Gradle Build Script"
->>>>>>> b529d387
            priority="low"
       />
    </extension>
