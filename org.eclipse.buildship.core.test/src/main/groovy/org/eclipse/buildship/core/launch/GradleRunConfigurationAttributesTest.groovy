/*
 * Copyright (c) 2015 the original author or authors.
 * All rights reserved. This program and the accompanying materials
 * are made available under the terms of the Eclipse Public License v1.0
 * which accompanies this distribution, and is available at
 * http://www.eclipse.org/legal/epl-v10.html
 *
 * Contributors:
 *     Etienne Studer & Donát Csikós (Gradle Inc.) - initial API and implementation and initial documentation
 */

package org.eclipse.buildship.core.launch

import spock.lang.Shared
import spock.lang.Specification

import com.gradleware.tooling.toolingclient.GradleDistribution
import com.gradleware.tooling.toolingmodel.Path;

import org.eclipse.core.resources.IProject
import org.eclipse.core.runtime.NullProgressMonitor
import org.eclipse.debug.core.DebugPlugin
import org.eclipse.debug.core.ILaunchConfiguration
import org.eclipse.debug.core.ILaunchConfigurationType
import org.eclipse.debug.core.ILaunchManager

import org.eclipse.buildship.core.CorePlugin;
import org.eclipse.buildship.core.GradlePluginsRuntimeException
import org.eclipse.buildship.core.configuration.ProjectConfiguration;
import org.eclipse.buildship.core.test.fixtures.EclipseProjects
import org.eclipse.buildship.core.util.gradle.GradleDistributionSerializer
import org.eclipse.buildship.core.util.gradle.GradleDistributionWrapper
import org.eclipse.buildship.core.util.gradle.GradleDistributionWrapper.DistributionType

class GradleRunConfigurationAttributesTest extends Specification {

    @Shared def Attributes validAttributes = new Attributes (
        tasks : ['clean'],
        workingDir : "/home/user/workspace",
        gradleDistr : GradleDistributionSerializer.INSTANCE.serializeToString(GradleDistribution.fromBuild()),
        javaHome : "/.java",
        arguments : ["-q"],
        jvmArguments : ["-ea"],
        showExecutionView :  true,
        showConsoleView : true,
        overrideWorkspaceSettings : false,
        isOffline: false,
        buildScansEnabled: false,
    )

    def "Can create an instance from empty run configuration"() {
        setup:
        ILaunchManager launchManager = DebugPlugin.getDefault().getLaunchManager();
        ILaunchConfigurationType launchConfigType = launchManager.getLaunchConfigurationType(GradleRunConfigurationDelegate.ID);
        ILaunchConfiguration launchConfig = launchConfigType.newInstance(null, "empty-config")

        when:
        GradleRunConfigurationAttributes attributes = GradleRunConfigurationAttributes.from(launchConfig)

        then:
        attributes.tasks == []
        attributes.workingDir.absolutePath == new File('').absolutePath
        attributes.gradleDistribution == GradleDistribution.fromBuild()
        attributes.javaHome == null
        attributes.arguments == []
        attributes.jvmArguments == []
        attributes.showExecutionView == true
        attributes.showConsoleView == true
        attributes.useGradleDistributionFromImport == false

    }

    def "Can create a new valid instance"() {
        when:
<<<<<<< HEAD
        GradleRunConfigurationAttributes configuration = defaults.toConfiguration()
=======
        def configuration = validAttributes.toConfiguration()
>>>>>>> d3dd713c

        then:
        // not null
        configuration != null
        // check non-calculated values
<<<<<<< HEAD
        configuration.getTasks() == defaults.tasks
        configuration.getWorkingDirExpression() == defaults.workingDir
        configuration.getJavaHomeExpression() == defaults.javaHome
        configuration.getJvmArguments() == defaults.jvmArguments
        configuration.getArguments() == defaults.arguments
        configuration.isShowExecutionView() == defaults.showExecutionView
        configuration.isShowConsoleView() == defaults.showConsoleView
        configuration.isOverrideWorkspaceSettings() == defaults.overrideWorkspaceSettings
        configuration.isOffline() == defaults.isOffline
        configuration.isBuildScansEnabled() == defaults.buildScansEnabled
        // check calculated values
        configuration.getArgumentExpressions() == defaults.arguments
        configuration.getJvmArgumentExpressions() == defaults.jvmArguments
        configuration.getWorkingDir().getAbsolutePath() == new File(defaults.workingDir).getAbsolutePath()
        configuration.getJavaHome().getAbsolutePath() == new File(defaults.javaHome).getAbsolutePath()
        configuration.getGradleDistribution() == GradleDistributionSerializer.INSTANCE.deserializeFromString(defaults.gradleDistr)
=======
        configuration.getTasks() == validAttributes.tasks
        configuration.getWorkingDirExpression() == validAttributes.workingDir
        configuration.getGradleDistribution() == validAttributes.gradleDistr
        configuration.getJavaHomeExpression() == validAttributes.javaHome
        configuration.getJvmArguments() == validAttributes.jvmArguments
        configuration.getArguments() == validAttributes.arguments
        configuration.isShowExecutionView() == validAttributes.showExecutionView
        configuration.isShowConsoleView() == validAttributes.showConsoleView
        configuration.isUseGradleDistributionFromImport() == validAttributes.useGradleDistributionFromImport
        // check calculated value
        configuration.getArgumentExpressions() == validAttributes.arguments
        configuration.getJvmArgumentExpressions() == validAttributes.jvmArguments
        configuration.getWorkingDir().getAbsolutePath() == new File(validAttributes.workingDir).getAbsolutePath()
        configuration.getJavaHome().getAbsolutePath() == new File(validAttributes.javaHome).getAbsolutePath()
>>>>>>> d3dd713c
    }

    def "Can create a new valid instance with valid null arguments"(Attributes attributes) {
        when:
        def configuration = attributes.toConfiguration()

        then:
        configuration != null
        attributes.javaHome != null || configuration.getJavaHome() == null

        where:
        attributes << [
            validAttributes.copy { javaHome = null },
        ]
    }

    def "Creation fails when null argument passed"(Attributes attributes) {
        when:
        attributes.toConfiguration()

        then:
        thrown(RuntimeException)

        where:
        attributes << [
            validAttributes.copy { tasks = null },
            validAttributes.copy { workingDir = null },
            validAttributes.copy { jvmArguments = null},
            validAttributes.copy { arguments = null}
        ]
    }

    def "Expressions can be resolved in the parameters"() {
        when:
        def Attributes attributes = validAttributes.copy {
            workingDir = '${workspace_loc}/working_dir'
            javaHome = '${workspace_loc}/java_home'
        }
        def configuration = attributes.toConfiguration()

        then:
        configuration.getWorkingDir().getPath().endsWith("working_dir")
        !(configuration.getWorkingDir().getPath().contains('$'))
        configuration.getJavaHome().getPath().endsWith("java_home")
        !(configuration.getJavaHome().getPath().contains('$'))
    }

    def "Unresolvable expressions in Java home results in runtime exception"() {
        setup:
        def Attributes attributes = validAttributes.copy {
            javaHome = '${nonexistingvariable}/java_home'
        }
        def configuration = attributes.toConfiguration()

        when:
        configuration.getJavaHome()

        then:
        thrown(GradlePluginsRuntimeException)

    }

    def "Unresolvable expressions in working directory results in runtime exception"() {
        setup:
        def Attributes attributes = validAttributes.copy {
            workingDir = '${nonexistingvariable}/working_dir'
        }
        def configuration = attributes.toConfiguration()

        when:
        configuration.getWorkingDir()

        then:
        thrown(GradlePluginsRuntimeException)
    }

    def "Unresolvable expressions in arguments results in runtime exception"() {
        setup:
        def Attributes attributes = validAttributes.copy {
            arguments = ['${nonexistingvariable}/arguments']
        }
        def configuration = attributes.toConfiguration()

        when:
        configuration.getArguments()

        then:
        thrown(GradlePluginsRuntimeException)
    }

    def "Unresolvable expressions in jvm arguments results in runtime exception"() {
        setup:
        def Attributes attributes = validAttributes.copy {
            jvmArguments = ['${nonexistingvariable}/jvmarguments']
        }
        def configuration = attributes.toConfiguration()

        when:
        configuration.getJvmArguments()

        then:
        thrown(GradlePluginsRuntimeException)
    }

    def "All configuration can be saved to Eclipse settings"() {
        setup:
        def launchManager = DebugPlugin.getDefault().getLaunchManager();
        def type = launchManager.getLaunchConfigurationType(GradleRunConfigurationDelegate.ID);
        def eclipseConfig = type.newInstance(null, "launch-config-name")

        when:
        assert eclipseConfig.getAttributes().isEmpty()
        def gradleConfig = validAttributes.toConfiguration()
        gradleConfig.apply(eclipseConfig)

        then:
        eclipseConfig.getAttributes().size() == validAttributes.size()
    }

    def "All valid configuration settings can be stored and retrieved"(Attributes attributes) {
        setup:
        def launchManager = DebugPlugin.getDefault().getLaunchManager();
        def type = launchManager.getLaunchConfigurationType(GradleRunConfigurationDelegate.ID);
        def eclipseConfig = type.newInstance(null, "launch-config-name")

        when:
        def gradleConfig1 = attributes.toConfiguration()
        gradleConfig1.apply(eclipseConfig)
        def gradleConfig2 = GradleRunConfigurationAttributes.from(eclipseConfig)

        then:
        gradleConfig1.getTasks() == gradleConfig2.getTasks()
        gradleConfig1.getWorkingDirExpression() == gradleConfig2.getWorkingDirExpression()
        gradleConfig1.getGradleDistribution() == gradleConfig2.getGradleDistribution()
        gradleConfig1.getJavaHomeExpression() == gradleConfig2.getJavaHomeExpression()
        gradleConfig1.getJvmArguments() == gradleConfig2.getJvmArguments()
        gradleConfig1.getArguments() == gradleConfig2.getArguments()
        gradleConfig1.isShowExecutionView() == gradleConfig2.isShowExecutionView()
        gradleConfig1.isOverrideWorkspaceSettings() == gradleConfig2.isOverrideWorkspaceSettings()
        gradleConfig1.isOffline() == gradleConfig2.isOffline()
        gradleConfig1.isBuildScansEnabled() == gradleConfig2.isBuildScansEnabled()

        where:
        attributes << [
            validAttributes,
            validAttributes.copy { javaHome = null },
        ]
    }

    def "Saved Configuration attributes has same unique attributes"() {
        setup:
        def launchManager = DebugPlugin.getDefault().getLaunchManager();
        def type = launchManager.getLaunchConfigurationType(GradleRunConfigurationDelegate.ID);
        def eclipseConfig = type.newInstance(null, "launch-config-name")

        when:
        def gradleConfig = validAttributes.toConfiguration()
        gradleConfig.apply(eclipseConfig)

        then:
        gradleConfig.hasSameAttributes(eclipseConfig)
    }

    static class Attributes implements Cloneable {
        def tasks
        def workingDir
        def gradleDistr
        def javaHome
        def arguments
        def jvmArguments
        def showExecutionView
        def showConsoleView
        def overrideWorkspaceSettings
        def isOffline
        def buildScansEnabled

        def GradleRunConfigurationAttributes toConfiguration() {
            new GradleRunConfigurationAttributes(tasks, workingDir, gradleDistr, javaHome, jvmArguments, arguments, showExecutionView, showConsoleView, overrideWorkspaceSettings, isOffline, buildScansEnabled)
        }

        def Attributes copy(@DelegatesTo(value = Attributes, strategy=Closure.DELEGATE_FIRST) Closure closure) {
            def clone = clone()
            def Closure clonedClosure =  closure.clone()
            clonedClosure.setResolveStrategy(Closure.DELEGATE_FIRST)
            clonedClosure.setDelegate(clone)
            clonedClosure.call(clone)
            return clone
        }

        def int size() {
            Attributes.declaredFields.findAll { it.synthetic == false }.size
        }
    }

}<|MERGE_RESOLUTION|>--- conflicted
+++ resolved
@@ -44,7 +44,7 @@
         showExecutionView :  true,
         showConsoleView : true,
         overrideWorkspaceSettings : false,
-        isOffline: false,
+        offline: false,
         buildScansEnabled: false,
     )
 
@@ -66,55 +66,36 @@
         attributes.jvmArguments == []
         attributes.showExecutionView == true
         attributes.showConsoleView == true
-        attributes.useGradleDistributionFromImport == false
+        attributes.overrideWorkspaceSettings == false
+        attributes.offline == false
+        attributes.buildScansEnabled == false
 
     }
 
     def "Can create a new valid instance"() {
         when:
-<<<<<<< HEAD
-        GradleRunConfigurationAttributes configuration = defaults.toConfiguration()
-=======
         def configuration = validAttributes.toConfiguration()
->>>>>>> d3dd713c
 
         then:
         // not null
         configuration != null
         // check non-calculated values
-<<<<<<< HEAD
-        configuration.getTasks() == defaults.tasks
-        configuration.getWorkingDirExpression() == defaults.workingDir
-        configuration.getJavaHomeExpression() == defaults.javaHome
-        configuration.getJvmArguments() == defaults.jvmArguments
-        configuration.getArguments() == defaults.arguments
-        configuration.isShowExecutionView() == defaults.showExecutionView
-        configuration.isShowConsoleView() == defaults.showConsoleView
-        configuration.isOverrideWorkspaceSettings() == defaults.overrideWorkspaceSettings
-        configuration.isOffline() == defaults.isOffline
-        configuration.isBuildScansEnabled() == defaults.buildScansEnabled
-        // check calculated values
-        configuration.getArgumentExpressions() == defaults.arguments
-        configuration.getJvmArgumentExpressions() == defaults.jvmArguments
-        configuration.getWorkingDir().getAbsolutePath() == new File(defaults.workingDir).getAbsolutePath()
-        configuration.getJavaHome().getAbsolutePath() == new File(defaults.javaHome).getAbsolutePath()
-        configuration.getGradleDistribution() == GradleDistributionSerializer.INSTANCE.deserializeFromString(defaults.gradleDistr)
-=======
         configuration.getTasks() == validAttributes.tasks
         configuration.getWorkingDirExpression() == validAttributes.workingDir
-        configuration.getGradleDistribution() == validAttributes.gradleDistr
         configuration.getJavaHomeExpression() == validAttributes.javaHome
         configuration.getJvmArguments() == validAttributes.jvmArguments
         configuration.getArguments() == validAttributes.arguments
         configuration.isShowExecutionView() == validAttributes.showExecutionView
         configuration.isShowConsoleView() == validAttributes.showConsoleView
-        configuration.isUseGradleDistributionFromImport() == validAttributes.useGradleDistributionFromImport
-        // check calculated value
+        configuration.isOverrideWorkspaceSettings() == validAttributes.overrideWorkspaceSettings
+        configuration.isOffline() == validAttributes.offline
+        configuration.isBuildScansEnabled() == validAttributes.buildScansEnabled
+        // check calculated values
         configuration.getArgumentExpressions() == validAttributes.arguments
         configuration.getJvmArgumentExpressions() == validAttributes.jvmArguments
         configuration.getWorkingDir().getAbsolutePath() == new File(validAttributes.workingDir).getAbsolutePath()
         configuration.getJavaHome().getAbsolutePath() == new File(validAttributes.javaHome).getAbsolutePath()
->>>>>>> d3dd713c
+        configuration.getGradleDistribution() == GradleDistributionSerializer.INSTANCE.deserializeFromString(validAttributes.gradleDistr)
     }
 
     def "Can create a new valid instance with valid null arguments"(Attributes attributes) {
@@ -288,11 +269,11 @@
         def showExecutionView
         def showConsoleView
         def overrideWorkspaceSettings
-        def isOffline
+        def offline
         def buildScansEnabled
 
         def GradleRunConfigurationAttributes toConfiguration() {
-            new GradleRunConfigurationAttributes(tasks, workingDir, gradleDistr, javaHome, jvmArguments, arguments, showExecutionView, showConsoleView, overrideWorkspaceSettings, isOffline, buildScansEnabled)
+            new GradleRunConfigurationAttributes(tasks, workingDir, gradleDistr, javaHome, jvmArguments, arguments, showExecutionView, showConsoleView, overrideWorkspaceSettings, offline, buildScansEnabled)
         }
 
         def Attributes copy(@DelegatesTo(value = Attributes, strategy=Closure.DELEGATE_FIRST) Closure closure) {
