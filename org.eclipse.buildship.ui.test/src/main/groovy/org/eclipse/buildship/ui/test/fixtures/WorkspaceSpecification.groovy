/*
 * Copyright (c) 2015 the original author or authors.
 * All rights reserved. This program and the accompanying materials
 * are made available under the terms of the Eclipse Public License v1.0
 * which accompanies this distribution, and is available at
 * http://www.eclipse.org/legal/epl-v10.html
 *
 * Contributors:
 *     Etienne Studer & Donát Csikós (Gradle Inc.) - initial API and implementation and initial documentation
 */

package org.eclipse.buildship.ui.test.fixtures

import org.junit.Rule
import org.junit.rules.TemporaryFolder
import spock.lang.AutoCleanup
import spock.lang.Specification

import com.google.common.io.Files

import org.eclipse.core.resources.IMarker
import org.eclipse.core.resources.IProject
import org.eclipse.core.resources.IResource
import org.eclipse.core.resources.IWorkspace
import org.eclipse.core.resources.IWorkspaceRunnable
import org.eclipse.core.runtime.jobs.Job
import org.eclipse.debug.core.DebugPlugin
import org.eclipse.debug.core.ILaunchConfigurationType
import org.eclipse.debug.core.ILaunchConfigurationWorkingCopy
import org.eclipse.debug.core.ILaunchManager
<<<<<<< HEAD
import org.eclipse.jdt.core.IJavaProject;
=======
import org.eclipse.jdt.core.IJavaProject
>>>>>>> fdf89390
import org.eclipse.jdt.core.JavaCore
import org.eclipse.ui.IWorkbenchWindow
import org.eclipse.ui.PlatformUI

import org.eclipse.buildship.core.CorePlugin
import org.eclipse.buildship.core.configuration.BuildConfiguration
import org.eclipse.buildship.core.configuration.ConfigurationManager
import org.eclipse.buildship.core.launch.GradleRunConfigurationDelegate
import org.eclipse.buildship.core.marker.GradleErrorMarker
import org.eclipse.buildship.core.util.gradle.GradleDistribution
import org.eclipse.buildship.core.workspace.WorkspaceOperations
import org.eclipse.buildship.ui.view.execution.ExecutionsView

/**
 * Base Spock test specification to verify Buildship functionality against the current state of the
 * workspace.
 */
abstract class WorkspaceSpecification extends Specification {

    @Rule
    TemporaryFolder tempFolderProvider

    @AutoCleanup
    TestEnvironment environment = TestEnvironment.INSTANCE

    private File externalTestDir

    def setup() {
        externalTestDir = tempFolderProvider.newFolder('external')
    }

    def cleanup() {
        DebugPlugin.default.launchManager.launchConfigurations.each { it.delete() }
        deleteAllProjects(true)
        waitForResourceChangeEvents()
        waitForGradleJobsToFinish()
        removeExecutionsViewPages()
    }

    protected void deleteAllProjects(boolean includingContent) {
        workspace.run({
            for (IProject project : CorePlugin.workspaceOperations().allProjects) {
                project.delete(includingContent, true, null)
            }
        } as IWorkspaceRunnable, null)
    }

    protected void waitForGradleJobsToFinish() {
        Job.jobManager.join(CorePlugin.GRADLE_JOB_FAMILY, null)
    }

    protected void waitForResourceChangeEvents() {
        workspace.run({} as IWorkspaceRunnable, null, IResource.NONE, null)
    }

    protected <T> void registerService(Class<T> serviceType, T implementation) {
        environment.registerService(serviceType, implementation)
    }

    protected FileTreeBuilder fileTree(File baseDir) {
        new FileTreeBuilder(baseDir)
    }

    protected File fileTree(File baseDir, @DelegatesTo(value = FileTreeBuilder, strategy = Closure.DELEGATE_FIRST) Closure config) {
        fileTree(baseDir).call(config)
    }

    protected File dir(String location) {
        def dir = getDir(location)
        dir.mkdirs()
        return dir
    }

    protected File dir(String location, @DelegatesTo(value = FileTreeBuilder, strategy = Closure.DELEGATE_FIRST) Closure config) {
        return fileTree(dir(location), config)
    }

    protected File getDir(String location) {
        return new File(testDir, location)
    }

    protected File getTestDir() {
        externalTestDir
    }

    protected File file(String location) {
        def file = getFile(location)
        Files.touch(file)
        return file
    }

    protected File getFile(String location) {
        return new File(testDir, location)
    }


    protected File workspaceDir(String location) {
        def dir = getWorkspaceDir(location)
        dir.mkdirs()
        return dir
    }

    protected File workspaceDir(String location, @DelegatesTo(value = FileTreeBuilder, strategy = Closure.DELEGATE_FIRST) Closure config) {
        return fileTree(workspaceDir(location), config)
    }

    protected File getWorkspaceDir(String location) {
        return new File(workspaceDir, location)
    }

    protected IWorkspace getWorkspace() {
        LegacyEclipseSpockTestHelper.workspace
    }

    protected File getWorkspaceDir() {
        workspace.root.location.toFile()
    }

    protected File workspaceFile(String location) {
        def file = getWorkspaceFile(location)
        Files.touch(file)
        return file
    }

    protected File getWorkspaceFile(String location) {
        return new File(workspaceDir, location)
    }

    protected IProject newClosedProject(String name) {
        EclipseProjects.newClosedProject(name, dir(name))
    }

    protected IProject newProject(String name) {
        EclipseProjects.newProject(name, dir(name))
    }

    protected IJavaProject newJavaProject(String name) {
        EclipseProjects.newJavaProject(name, dir(name))
    }

    protected List<IProject> allProjects() {
        workspace.root.projects
    }

    protected IProject findProject(String name) {
        CorePlugin.workspaceOperations().findProjectByName(name).orNull()
    }

    protected IJavaProject findJavaProject(String name) {
        IProject project = findProject(name)
        return project == null ? null : JavaCore.create(project)
    }

    protected WorkspaceOperations getWorkspaceOperations() {
        CorePlugin.workspaceOperations()
    }

    protected ConfigurationManager getConfigurationManager() {
        CorePlugin.configurationManager()
    }

    protected BuildConfiguration createInheritingBuildConfiguration(File projectDir) {
        configurationManager.createBuildConfiguration(projectDir, false, GradleDistribution.fromBuild(), null, false, false, false)
    }

    protected BuildConfiguration createOverridingBuildConfiguration(File projectDir, GradleDistribution distribution = GradleDistribution.fromBuild(),
                                                                    boolean buildScansEnabled = false, boolean offlineMode = false,
                                                                    boolean autoSync = false, File gradleUserHome = null) {
        configurationManager.createBuildConfiguration(projectDir, true, distribution, gradleUserHome, buildScansEnabled, offlineMode, autoSync)
    }

    protected void waitFor(int timeout = 5000, Closure condition) {
        long start = System.currentTimeMillis()
        while (!condition.call()) {
            long elapsed = System.currentTimeMillis() - start
            if (elapsed > timeout) {
                throw new RuntimeException('timeout')
            }
            Thread.sleep(100)
        }
    }

    protected void runOnUiThread(Closure closure) {
        PlatformUI.workbench.display.syncExec closure as Runnable
    }

    private removeExecutionsViewPages() {
        runOnUiThread {
            IWorkbenchWindow window = PlatformUI.workbench.activeWorkbenchWindow
            ExecutionsView view = window.activePage.findView(ExecutionsView.ID)
            view?.removeAllPages()
        }
    }

    protected ILaunchConfigurationWorkingCopy createLaunchConfig(String id, String name = 'launch-config') {
        ILaunchManager launchManager = DebugPlugin.default.launchManager
        ILaunchConfigurationType type = launchManager.getLaunchConfigurationType(id)
        type.newInstance(null, launchManager.generateLaunchConfigurationName(name))
    }

    protected ILaunchConfigurationWorkingCopy createGradleLaunchConfig(String name = 'launch-config') {
        createLaunchConfig(GradleRunConfigurationDelegate.ID, name)
    }

<<<<<<< HEAD
    protected int getNumOfGradleErrorMarkers() {
        gradleErrorMarkers.size()
    }

    protected List<IMarker> getGradleErrorMarkers(IResource rootResource = workspace.root) {
        rootResource.findMarkers(GradleErrorMarker.ID, false, IResource.DEPTH_INFINITE) as List
=======
    protected static String getJcenterRepositoryBlock() {
        String jcenterMirror = System.getProperty("org.eclipse.buildship.eclipsetest.mirrors.jcenter")
        if (jcenterMirror == null) {
            """
                repositories {
                    if (org.gradle.api.JavaVersion.current().isJava8Compatible()) {
                        jcenter()
                    } else {
                        maven {
                            url = "http://jcenter.bintray.com"
                        }
                    }
                }
            """
        } else {
            """
                repositories {
                    maven {
                        name = 'jcenter-mirror'
                        url "$jcenterMirror"
                    }
                }
            """
        }
>>>>>>> fdf89390
    }
}<|MERGE_RESOLUTION|>--- conflicted
+++ resolved
@@ -28,11 +28,7 @@
 import org.eclipse.debug.core.ILaunchConfigurationType
 import org.eclipse.debug.core.ILaunchConfigurationWorkingCopy
 import org.eclipse.debug.core.ILaunchManager
-<<<<<<< HEAD
-import org.eclipse.jdt.core.IJavaProject;
-=======
 import org.eclipse.jdt.core.IJavaProject
->>>>>>> fdf89390
 import org.eclipse.jdt.core.JavaCore
 import org.eclipse.ui.IWorkbenchWindow
 import org.eclipse.ui.PlatformUI
@@ -237,14 +233,14 @@
         createLaunchConfig(GradleRunConfigurationDelegate.ID, name)
     }
 
-<<<<<<< HEAD
     protected int getNumOfGradleErrorMarkers() {
         gradleErrorMarkers.size()
     }
 
     protected List<IMarker> getGradleErrorMarkers(IResource rootResource = workspace.root) {
         rootResource.findMarkers(GradleErrorMarker.ID, false, IResource.DEPTH_INFINITE) as List
-=======
+    }
+
     protected static String getJcenterRepositoryBlock() {
         String jcenterMirror = System.getProperty("org.eclipse.buildship.eclipsetest.mirrors.jcenter")
         if (jcenterMirror == null) {
@@ -269,6 +265,5 @@
                 }
             """
         }
->>>>>>> fdf89390
     }
 }