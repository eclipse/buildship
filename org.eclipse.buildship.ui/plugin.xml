--- conflicted
+++ resolved
@@ -101,10 +101,6 @@
             description="Opens the Gradle build script for the selected Gradle project">
       </command>
       <command
-<<<<<<< HEAD
-            id="org.eclipse.buildship.ui.commands.showTaskTypesWizard"
-            name="testWizard">
-=======
             id="org.eclipse.buildship.ui.commands.showtreeheader"
             name="Show Header">
          <state
@@ -144,13 +140,11 @@
       <command
             id="org.eclipse.buildship.ui.commands.removeallpages"
             name="Remove All Pages">
->>>>>>> ffd185bf
       </command>
     </extension>
 
     <!-- integration of Gradle commands -->
     <extension
-          id="org.eclipse.buildship.ui.commands.showTaskTypesWizard"
           point="org.eclipse.ui.handlers">
       <handler
              commandId="org.eclipse.buildship.ui.commands.refreshtaskview"
@@ -173,10 +167,6 @@
             class="org.eclipse.buildship.ui.taskview.OpenBuildScriptHandler">
       </handler>
       <handler
-<<<<<<< HEAD
-            class="ExampleTaskTypeWizardHandler"
-            commandId="org.eclipse.buildship.ui.commands.showTaskTypesWizard">
-=======
             class="org.eclipse.buildship.ui.handler.ShowTreeHeaderHandler"
             commandId="org.eclipse.buildship.ui.commands.showtreeheader">
       </handler>
@@ -203,7 +193,6 @@
       <handler
             commandId="org.eclipse.buildship.ui.commands.removeallpages"
             class="org.eclipse.buildship.ui.handler.RemoveAllPagesHandler">
->>>>>>> ffd185bf
       </handler>
     </extension>
 
@@ -313,23 +302,6 @@
           </adapter>
        </factory>
     </extension>
-<<<<<<< HEAD
-    <extension
-          point="org.eclipse.ui.menus">
-       <menuContribution
-             allPopups="true"
-             locationURI="menu:org.eclipse.ui.main.menu">
-          <menu
-                label="Test">
-             <command
-                   commandId="org.eclipse.buildship.ui.commands.showTaskTypesWizard"
-                   style="push">
-             </command>
-          </menu>
-       </menuContribution>
-    </extension>
- </plugin>
-=======
 
     <!-- menu definition for the Executions View -->
     <extension
@@ -398,5 +370,4 @@
           </dynamic>
        </menuContribution>
     </extension>
-</plugin>
->>>>>>> ffd185bf
+</plugin>