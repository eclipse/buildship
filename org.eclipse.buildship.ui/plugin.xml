--- conflicted
+++ resolved
@@ -65,11 +65,7 @@
     <extension
             point="org.eclipse.ui.editors">
       <editor
-<<<<<<< HEAD
-            class="org.eclipse.ui.internal.genericeditor.ExtensionBasedTextEditor"
-=======
             class="org.eclipse.buildship.ui.editor.GradleEditor"
->>>>>>> b529d387
             contributorClass="org.eclipse.buildship.ui.editor.GradleEditorContributor"
             default="false"
             extensions="gradle"
@@ -539,12 +535,6 @@
              id="org.eclipse.buildship.ui.preferences"
              name="Gradle">
        </page>
-       <page
-             category="org.eclipse.buildship.ui.preferences"
-             class="org.eclipse.buildship.ui.preferences.GradleEditorPreferencePage"
-             id="org.eclipse.buildship.ui.preferences.GradleEditorPreferencePage"
-             name="Editor">
-       </page>
     </extension>
 
     <!-- Add the "Gradle" menu to the project preferences -->
@@ -562,20 +552,6 @@
        </page>
     </extension>
     <extension
-<<<<<<< HEAD
-          point="org.eclipse.core.runtime.preferences">
-       <initializer
-             class="org.eclipse.buildship.ui.preferences.GradleEditorPreferenceInitializer">
-       </initializer>
-    </extension>
-    <extension
-          point="org.eclipse.ui.genericeditor.presentationReconcilers">
-       <presentationReconciler
-             class="org.eclipse.buildship.ui.editor.GradlePresentationReconciler"
-             contentType="org.eclipse.buildship.core.gradleScript">
-       </presentationReconciler>
-    </extension>
-=======
           point="org.eclipse.ui.genericeditor.presentationReconcilers">
        <presentationReconciler
              class="org.eclipse.buildship.ui.editor.GradlePresentationReconciler"
@@ -589,5 +565,4 @@
              contentTypeId="org.eclipse.buildship.core.files.gradlebuildscript">
        </participant>
     </extension>
->>>>>>> b529d387
 </plugin>