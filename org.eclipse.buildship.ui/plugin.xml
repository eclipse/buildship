<?xml version="1.0" encoding="UTF-8"?>
<?eclipse version="3.4"?>
<plugin>
    <!--integration of help -->
    <extension
         point="org.eclipse.help.contexts">
      <contexts
            file="help/help-contexts.xml">
      </contexts>
    </extension>

    <!-- integration of a Gradle project creation wizard -->
    <extension
         point="org.eclipse.ui.newWizards">
      <wizard
            id="org.eclipse.buildship.ui.wizard.project.creation"
            class="org.eclipse.buildship.ui.wizard.project.ProjectCreationWizard"
            category="org.eclipse.buildship.ui.creationwizards"
            icon="icons/full/etool16/creation_wiz.png"
            name="Gradle Project"
            canFinishEarly="false"
            hasPages="true"
            project="true">
         <description>
            Create a new Gradle project in the local file system.
         </description>
         <keywordReference id="org.eclipse.buildship.ui.keyword.buildship"/>
      </wizard>
      <category
            id="org.eclipse.buildship.ui.creationwizards"
            name="Gradle">
      </category>
    </extension>

    <!-- integration of a Gradle project import wizard -->
    <extension
         point="org.eclipse.ui.importWizards">
      <wizard
            id="org.eclipse.buildship.ui.wizards.project.import"
            class="org.eclipse.buildship.ui.wizard.project.ProjectImportWizard"
            category="org.eclipse.buildship.ui.importwizards"
            icon="icons/full/etool16/import_wiz.png"
            name="Gradle Project">
         <description>
            Import a Gradle project in the local file system.
         </description>
         <keywordReference id="org.eclipse.buildship.ui.keyword.buildship"/>
      </wizard>
      <category
            id="org.eclipse.buildship.ui.importwizards"
            name="Gradle">
      </category>
    </extension>

    <!-- definition of keywords available in search fields of Gradle project wizards -->
    <extension
          point="org.eclipse.ui.keywords">
       <keyword
             id="org.eclipse.buildship.ui.keyword.buildship"
             label="Buildship">
       </keyword>
    </extension>

    <!-- integration of Gradle icons into explorer -->
    <extension
            point="org.eclipse.ui.editors">
      <editor
            id="org.eclipse.buildship.ui.gradlebuildscripteditor"
            class="org.eclipse.buildship.ui.editor.GradleEditor"
            icon="icons/full/obj16/gradle_logo.png"
            name="Gradle Build Script Editor"
            default="false"
            extensions="gradle">
      </editor>
    </extension>

    <!-- integration of Gradle views -->
    <extension
         point="org.eclipse.ui.views">
      <view
            id="org.eclipse.buildship.ui.views.taskview"
            class="org.eclipse.buildship.ui.view.task.TaskView"
            category="org.eclipse.buildship.ui.views"
            icon="icons/full/eview16/tasks_view.png"
            name="Gradle Tasks"
            restorable="true">
      </view>
      <view
            id="org.eclipse.buildship.ui.views.executionview"
            class="org.eclipse.buildship.ui.view.execution.ExecutionsView"
            category="org.eclipse.buildship.ui.views"
            icon="icons/full/eview16/executions_view.png"
            name="Gradle Executions"
            restorable="true">
      </view>
      <category
            id="org.eclipse.buildship.ui.views"
            name="Gradle">
      </category>
    </extension>

    <!-- integration of Gradle commands -->
    <extension
          point="org.eclipse.ui.commands">
      <command
            id="org.eclipse.buildship.ui.commands.refreshtaskview"
            categoryId="org.eclipse.ui.category.views"
            name="Refresh View (Gradle Tasks)"
            description="Refreshes the Gradle Tasks view">
      </command>
      <command
            id="org.eclipse.buildship.ui.commands.runtasks"
            categoryId="org.eclipse.debug.ui.category.run"
            name="Run Gradle Tasks"
            description="Runs all the selected Gradle tasks">
      </command>
      <command
            id="org.eclipse.buildship.ui.commands.rundefaulttasks"
            categoryId="org.eclipse.debug.ui.category.run"
            name="Run Gradle Default Tasks"
            description="Runs the default tasks of the selected Gradle project">
      </command>
      <command
            id="org.eclipse.buildship.ui.commands.openrunconfiguration"
            categoryId="org.eclipse.debug.ui.category.run"
            name="Open Gradle Run Configuration"
            description="Opens the Run Configuration for the selected Gradle tasks">
      </command>
      <command
            id="org.eclipse.buildship.ui.commands.openbuildscript"
            categoryId="org.eclipse.ui.category.navigate"
            name="Open Gradle Build Script"
            description="Opens the Gradle build script for the selected Gradle project">
      </command>
      <command
<<<<<<< HEAD
            id="org.eclipse.buildship.ui.createGradleTask"
            name="Create Gradle Task">
=======
            id="org.eclipse.buildship.ui.commands.refreshprojects"
            name="Refresh Projects"
            description="Refreshes the project configuration for the selected projects">
>>>>>>> 922f16cd
      </command>
    </extension>

    <!-- integration of Gradle command handlers -->
    <extension
          point="org.eclipse.ui.handlers">
      <handler
             commandId="org.eclipse.buildship.ui.commands.refreshtaskview"
             class="org.eclipse.buildship.ui.view.task.RefreshViewHandler">
      </handler>
      <handler
            commandId="org.eclipse.buildship.ui.commands.runtasks"
            class="org.eclipse.buildship.ui.view.task.RunTasksHandler">
      </handler>
      <handler
                commandId="org.eclipse.buildship.ui.commands.rundefaulttasks"
                class="org.eclipse.buildship.ui.view.task.RunTasksHandler">
      </handler>
      <handler
            commandId="org.eclipse.buildship.ui.commands.openrunconfiguration"
            class="org.eclipse.buildship.ui.view.task.OpenRunConfigurationHandler">
      </handler>
      <handler
            commandId="org.eclipse.buildship.ui.commands.openbuildscript"
            class="org.eclipse.buildship.ui.view.task.OpenBuildScriptHandler">
      </handler>
      <handler
            commandId="org.eclipse.buildship.ui.commands.refreshprojects"
            class="org.eclipse.buildship.ui.workspace.RefreshGradleClasspathContainerHandler">
      </handler>
    </extension>

    <!-- integration of Gradle command accelerators -->
    <extension
            point="org.eclipse.ui.contexts">
        <context
                id="org.eclipse.buildship.ui.contexts.taskview"
                name="In Gradle Tasks View"
                parentId="org.eclipse.ui.contexts.window">
        </context>
    </extension>
    <extension
          point="org.eclipse.ui.bindings">
       <key
             commandId="org.eclipse.buildship.ui.commands.refreshtaskview"
             contextId="org.eclipse.buildship.ui.contexts.taskview"
             schemeId="org.eclipse.ui.defaultAcceleratorConfiguration"
             sequence="F5">
       </key>
   </extension>

    <!-- integration of Gradle command images -->
    <extension
          point="org.eclipse.ui.commandImages">
       <image
             commandId="org.eclipse.buildship.ui.commands.refreshtaskview"
             icon="icons/full/elcl16/refresh.gif"
             disabledIcon="icons/full/dlcl16/refresh.gif">
       </image>
       <image
             commandId="org.eclipse.buildship.ui.commands.runtasks"
             icon="icons/full/elcl16/run.png"
             disabledIcon="icons/full/dlcl16/run.png">
       </image>
       <image
             commandId="org.eclipse.buildship.ui.createGradleTask"
             icon="icons/full/eview16/executions_view.png">
       </image>
    </extension>

    <!-- integration of a Gradle console into the Console View -->
    <extension
            point="org.eclipse.ui.console.consolePageParticipants">
        <consolePageParticipant
                id="org.eclipse.buildship.ui.console.gradle"
                class="org.eclipse.buildship.ui.console.GradleConsolePageParticipant">
            <enablement/>
        </consolePageParticipant>
    </extension>

    <!-- visualization of the Gradle run configuration -->
    <extension
            point="org.eclipse.debug.ui.launchConfigurationTypeImages">
        <launchConfigurationTypeImage
                id="org.eclipse.buildship.ui.launch.runconfigurationtypeimage"
                configTypeID="org.eclipse.buildship.core.launch.runconfiguration"
                icon="icons/full/obj16/launch_config.png">
        </launchConfigurationTypeImage>
    </extension>
    <extension
            point="org.eclipse.debug.ui.launchConfigurationTabGroups">
        <launchConfigurationTabGroup
                id="org.eclipse.buildship.ui.launch.runconfigurationtabgroup"
                type="org.eclipse.buildship.core.launch.runconfiguration"
                class="org.eclipse.buildship.ui.launch.GradleRunConfigurationTabGroup">
        </launchConfigurationTabGroup>
    </extension>

    <!-- properties view for tasks and projects -->
    <extension
          name="IPropertySource adapter"
          point="org.eclipse.core.runtime.adapters">
       <factory
             adaptableType="org.eclipse.buildship.ui.view.task.TaskNode"
             class="org.eclipse.buildship.ui.view.task.adapter.TaskNodeAdapterFactory">
          <adapter
                type="org.eclipse.ui.views.properties.IPropertySource">
          </adapter>
       </factory>
       <factory
             adaptableType="org.eclipse.buildship.ui.view.task.ProjectNode"
             class="org.eclipse.buildship.ui.view.task.adapter.ProjectNodeAdapterFactory">
          <adapter
                type="org.eclipse.ui.views.properties.IPropertySource">
          </adapter>
       </factory>
    </extension>
<<<<<<< HEAD
    <extension
          name="PropertyRenderer adapter"
          point="org.eclipse.core.runtime.adapters">
       <factory
             adaptableType="org.eclipse.buildship.core.model.taskmetadata.TaskPropertyType"
             class="org.eclipse.buildship.ui.wizard.task.renderer.PropertyRendererAdapterFactory">
          <adapter
                type="org.eclipse.buildship.ui.wizard.task.renderer.PropertyRenderer">
          </adapter>
       </factory>
    </extension>
    <extension
          point="org.eclipse.ui.editors.templates">
       <contextType
             class="org.eclipse.buildship.ui.templates.GradleTemplateContextType"
             id="gradle"
             name="Gradle"
             registryId="org.eclipse.buildship.ui.gradlebuildscripteditor">
       </contextType>
       <contextTypeRegistry
             id="org.eclipse.buildship.ui.gradlebuildscripteditor">
       </contextTypeRegistry>
       <template
             autoinsert="true"
             contextTypeId="gradle"
             description="Create a Gradle Task"
             icon="icons/full/eview16/tasks_view.png"
             id="org.eclipse.buildship.ui.templates.task"
             name="Gradle Task">
          <pattern>
             task ${taskName} (type: ${taskType}){
${taskPropertyValues}
}
          </pattern>
       </template>
=======

    <!-- extension point to decorate the Gradle projects with a small Gradle icon -->
    <extension
            point="org.eclipse.ui.decorators">
        <decorator
                id="org.eclipse.buildship.ui.gradledecorator"
                label="Gradle Decorator"
                icon="icons/full/ovr16/gradle_logo.png"
                lightweight="true"
                location="TOP_LEFT"
                adaptable="true"
                state="true">
            <description>
                Adds an icon decoration to all Gradle projects
            </description>
            <enablement>
                <and>
                    <objectState
                            name="nature"
                            value="org.eclipse.buildship.core.gradleprojectnature">
                    </objectState>
                </and>
            </enablement>
        </decorator>
    </extension>

    <!-- register Gradle context menu item on Project Explorer and Package Explorer -->
    <extension
            point="org.eclipse.ui.menus">
        <menuContribution
                allPopups="true"
                locationURI="popup:org.eclipse.jdt.ui.PackageExplorer?after=additions">
            <menu
                    id="org.eclipse.buildship.ui.contextmenuentry"
                    label="Gradle">
                <command
                        commandId="org.eclipse.buildship.ui.commands.refreshprojects"
                        style="push">
                    <visibleWhen
                            checkEnabled="false">
                        <with
                                variable="activeMenuSelection">
                            <iterate
                                    ifEmpty="false">
                                <adapt
                                        type="org.eclipse.core.resources.IProject">
                                    <test
                                            forcePluginActivation="true"
                                            property="org.eclipse.core.resources.projectNature"
                                            value="org.eclipse.buildship.core.gradleprojectnature">
                                    </test>
                                </adapt>
                            </iterate>
                        </with>
                    </visibleWhen>
                </command>
            </menu>
        </menuContribution>
    </extension>

    <!-- extension point to register plugins that need to be activated (if not already activated) when a build execution starts -->
    <extension
          point="org.eclipse.buildship.core.executionparticipants">
       <plugin
             id="org.eclipse.buildship.ui">
       </plugin>
>>>>>>> 922f16cd
    </extension>
</plugin><|MERGE_RESOLUTION|>--- conflicted
+++ resolved
@@ -133,14 +133,13 @@
             description="Opens the Gradle build script for the selected Gradle project">
       </command>
       <command
-<<<<<<< HEAD
             id="org.eclipse.buildship.ui.createGradleTask"
             name="Create Gradle Task">
-=======
+      </command>
+      <command
             id="org.eclipse.buildship.ui.commands.refreshprojects"
             name="Refresh Projects"
             description="Refreshes the project configuration for the selected projects">
->>>>>>> 922f16cd
       </command>
     </extension>
 
@@ -258,7 +257,6 @@
           </adapter>
        </factory>
     </extension>
-<<<<<<< HEAD
     <extension
           name="PropertyRenderer adapter"
           point="org.eclipse.core.runtime.adapters">
@@ -294,7 +292,7 @@
 }
           </pattern>
        </template>
-=======
+    </extension>
 
     <!-- extension point to decorate the Gradle projects with a small Gradle icon -->
     <extension
@@ -361,6 +359,5 @@
        <plugin
              id="org.eclipse.buildship.ui">
        </plugin>
->>>>>>> 922f16cd
     </extension>
 </plugin>