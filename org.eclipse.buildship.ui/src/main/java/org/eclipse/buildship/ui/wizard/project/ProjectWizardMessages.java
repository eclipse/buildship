--- conflicted
+++ resolved
@@ -64,11 +64,6 @@
     public static String InfoMessage_NewGradleProjectWizardPageContext;
     public static String InfoMessage_NewGradleProjectPreviewWizardPageContext;
 
-<<<<<<< HEAD
-    public static String InfoMessage_PreGradle20VersionUsed;
-
-=======
->>>>>>> 0ffa32f7
     public static String Title_Dialog_Limitations;
     public static String Limitations_Tooltip;
     public static String Limitations_Details_0_1;
