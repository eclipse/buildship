/*
 * Copyright (c) 2015 the original author or authors.
 * All rights reserved. This program and the accompanying materials
 * are made available under the terms of the Eclipse Public License v1.0
 * which accompanies this distribution, and is available at
 * http://www.eclipse.org/legal/epl-v10.html
 *
 * Contributors:
 *     Donát Csikós (Gradle Inc.) - initial API and implementation and initial documentation
 */

package eclipsebuild

<<<<<<< HEAD
import java.io.File;

import org.akhikhl.unpuzzle.eclipse2maven.EclipseSource
import org.akhikhl.unpuzzle.osgi2maven.Deployer;
import org.akhikhl.unpuzzle.utils.IConsole;
=======
>>>>>>> c14df788
import org.gradle.api.Plugin
import org.gradle.api.Project
import org.gradle.api.logging.LogLevel;

import eclipsebuild.mavenize.BundleMavenDeployer

/**
 * Gradle plugin for the root project of the Eclipse plugin build.
 */
class BuildDefinitionPlugin implements Plugin<Project> {

    static class Extension {
        String defaultEclipseVersion
        def targetPlatforms = [:]

        def targetPlatform() {
            return targetPlatforms[defaultEclipseVersion]
        }

        def targetPlatform(Closure closure) {
            def tp = new TargetPlatform()
            tp.apply(closure)
            targetPlatforms[tp.getEclipseVersion()] = tp
        }
    }

    static class TargetPlatform {
        def eclipseVersion
        def sdkVersion
        def updateSites
        def features

        def apply (Closure closure) {
            closure.resolveStrategy = Closure.DELEGATE_FIRST
            closure.delegate = this
            closure.call()
        }
    }


    @Override
    public void apply(Project project) {
        def targetPlatforms = project.container(TargetPlatform)
        project.extensions.create("eclipseBuild", Extension)

        Config config = Config.on(project)
        installTargetPlatformTask(project, config)
        downloadEclipseSdkTask(project, config)
    }

    void downloadEclipseSdkTask(Project project, Config config) {
        project.task("downloadEclipseSdk") {
            group = Constants.gradleTaskGroupName

            outputs.upToDateWhen {
                config.eclipseSdkExe.exists()
            }

            doLast {
                File dotLock = new File(config.eclipseSdkDir, ".lock")
                if (!dotLock.exists()) {
                    dotLock.getParentFile().mkdirs();
                    dotLock.createNewFile()
                }
                FileOutputStream fos = new FileOutputStream(dotLock);
                java.nio.channels.FileLock lock = fos.getChannel().lock();
                try {
                    doDownloadEclipseSdk(project, config)
                } finally {
                    lock.release();
                    fos.close();
                }
            }
        }
    }

    void doDownloadEclipseSdk(Project project, Config config) {
        config.eclipseSdkDir.mkdirs()
        if (Constants.getOs() == "win32") {
            File targetZip = new File(config.eclipseSdkDir, "eclipse-sdk.zip")
            project.ant.get(src: Constants.eclipseSdkDownloadUrl, dest: targetZip)
            project.ant.unzip(src: targetZip, dest: targetZip.parentFile)
        } else {
            File targetTar = new File(config.eclipseSdkDir, "eclipse-sdk.tar.gz")
            project.ant.get(src: Constants.eclipseSdkDownloadUrl, dest: targetTar)
            project.ant.untar(src: targetTar, dest: targetTar.parentFile, compression: "gzip")
        }
        project.logger.info("Set ${config.eclipseSdkExe} executable")
        config.eclipseSdkExe.setExecutable(true)
    }

    void installTargetPlatformTask(Project project, Config config) {

        project.task("installTargetPlatform", dependsOn: 'downloadEclipseSdk') {
            group = Constants.gradleTaskGroupName
            description "Installs an Eclipse SDK along with a set of additional plugins to a local Eclipse installation located in the target platform location. To modify the used Eclipse version add -Peclipse.version=[37|42|43|44] parameter"

            outputs.upToDateWhen {
                config.mavenizedTargetPlatformDir.exists() && config.mavenizedTargetPlatformDir.list().length > 0
            }

            doLast {
                File dotLock = new File(config.eclipseSdkDir, ".lock")
                if (!dotLock.exists()) {
                    dotLock.createNewFile()
                }
                FileOutputStream fos = new FileOutputStream(dotLock);
                java.nio.channels.FileLock lock = fos.getChannel().lock();
                try {
                    doInstallTargetPlatform(project, config)
                } finally {
                    lock.release();
                    fos.close();
                }
            }
        }

        project.task("uninstallTargetPlatform") {
            group = Constants.gradleTaskGroupName
            doLast {
                File targetPlatformDirectory = config.containerDir
                if(!targetPlatformDirectory.exists()){
                    logger.info("Directory '${config.containerDir}' does not exist. Nothing to uninstall.")
                    return
                }

                logger.info("Deleting target platform directory '${config.containerDir}'.")
                def success = targetPlatformDirectory.deleteDir()
                if (!success) {
                    throw new RuntimeException("Deleting target platform directory '${targetPlatformDirectory}' did not succeed.")
                }
            }
        }
    }

<<<<<<< HEAD
=======

>>>>>>> c14df788
    void doInstallTargetPlatform(Project project, Config config) {
        if (!config.targetPlatformDir.exists() || !config.targetPlatformDir.list().length == 0) {
            def targetPlatform = Config.on(project).targetPlatform
            project.exec {
                standardOutput = new ByteArrayOutputStream()
                errorOutput = new ByteArrayOutputStream()

                commandLine(config.eclipseSdkExe.path,
                        '-application', 'org.eclipse.equinox.p2.director',
                        '-repository', targetPlatform.updateSites.join(','),
                        '-installIU', 'org.eclipse.sdk.ide/' + targetPlatform.sdkVersion,
                        '-tag', '1-Initial-State',
                        '-destination', config.targetPlatformDir.path,
                        '-profile', 'SDKProfile',
                        '-bundlepool', config.targetPlatformDir.path,
                        '-p2.os', Constants.os,
                        '-p2.ws', Constants.ws,
                        '-p2.arch', Constants.arch,
                        '-roaming',
                        '-nosplash')
            }
            project.exec {
                standardOutput = new ByteArrayOutputStream()
                errorOutput = new ByteArrayOutputStream()

                commandLine(config.eclipseSdkExe.path,
                        '-application', 'org.eclipse.equinox.p2.director',
                        '-repository', targetPlatform.updateSites.join(','),
                        '-installIU', targetPlatform.features.join(','),
                        '-tag', '2-Additional-Features',
                        '-destination', config.targetPlatformDir.path,
                        '-profile', 'SDKProfile',
                        '-nosplash')
            }

<<<<<<< HEAD
            // TODO (donat) refactor the parts taken from unpuzzle and remove everything which we don't use

            // finally create the maven repository based on the target platform
            def mavenDeployer = new Deployer([:], config.mavenizedTargetPlatformDir.toURI().toURL())
            def source = new EclipseSource()
            source.url = config.mavenizedTargetPlatformDir.toURI().toURL().toString()
            def simpleDeployer = new SimpleDeployer(config.targetPlatformDir, Constants.mavenEclipsPluginGroupName, mavenDeployer);
            simpleDeployer.deploy(Arrays.asList(source))
=======
            // create the maven repository based on the target platform
            def deployer = new BundleMavenDeployer(project.ant, Constants.mavenEclipsePluginGroupName, project.logger);
            deployer.deploy(config.targetPlatformDir, config.mavenizedTargetPlatformDir)
>>>>>>> c14df788

            // save the version in a file under the target platform directory
            def versionFile = new File(config.targetPlatformDir, 'version')
            versionFile.createNewFile()
            versionFile.text = config.eclipseVersion
        }
    }
}<|MERGE_RESOLUTION|>--- conflicted
+++ resolved
@@ -11,14 +11,6 @@
 
 package eclipsebuild
 
-<<<<<<< HEAD
-import java.io.File;
-
-import org.akhikhl.unpuzzle.eclipse2maven.EclipseSource
-import org.akhikhl.unpuzzle.osgi2maven.Deployer;
-import org.akhikhl.unpuzzle.utils.IConsole;
-=======
->>>>>>> c14df788
 import org.gradle.api.Plugin
 import org.gradle.api.Project
 import org.gradle.api.logging.LogLevel;
@@ -154,10 +146,6 @@
         }
     }
 
-<<<<<<< HEAD
-=======
-
->>>>>>> c14df788
     void doInstallTargetPlatform(Project project, Config config) {
         if (!config.targetPlatformDir.exists() || !config.targetPlatformDir.list().length == 0) {
             def targetPlatform = Config.on(project).targetPlatform
@@ -193,20 +181,9 @@
                         '-nosplash')
             }
 
-<<<<<<< HEAD
-            // TODO (donat) refactor the parts taken from unpuzzle and remove everything which we don't use
-
-            // finally create the maven repository based on the target platform
-            def mavenDeployer = new Deployer([:], config.mavenizedTargetPlatformDir.toURI().toURL())
-            def source = new EclipseSource()
-            source.url = config.mavenizedTargetPlatformDir.toURI().toURL().toString()
-            def simpleDeployer = new SimpleDeployer(config.targetPlatformDir, Constants.mavenEclipsPluginGroupName, mavenDeployer);
-            simpleDeployer.deploy(Arrays.asList(source))
-=======
             // create the maven repository based on the target platform
             def deployer = new BundleMavenDeployer(project.ant, Constants.mavenEclipsePluginGroupName, project.logger);
             deployer.deploy(config.targetPlatformDir, config.mavenizedTargetPlatformDir)
->>>>>>> c14df788
 
             // save the version in a file under the target platform directory
             def versionFile = new File(config.targetPlatformDir, 'version')
